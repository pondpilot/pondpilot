import { showWarning } from '@components/app-notifications';
import { TreeNodeData, TreeNodeMenuItemType } from '@components/explorer-tree';
import { IconType } from '@components/named-icon';
import { getIconTypeForSQLType } from '@components/named-icon/utils';
import { clearComparisonResults } from '@controllers/comparison';
import { createSQLScript } from '@controllers/sql-script';
import {
  findTabFromFlatFileDataSource,
  findTabFromLocalDBObject,
  getOrCreateTabFromFlatFileDataSource,
  getOrCreateTabFromLocalDBObject,
  getOrCreateTabFromScript,
  getOrCreateSchemaBrowserTab,
  setActiveTabId,
  setPreviewTabId,
} from '@controllers/tab';
<<<<<<< HEAD
import { ConnectionPool } from '@engines/types';
=======
import {
  findTabFromComparison,
  getOrCreateTabFromComparison,
} from '@controllers/tab/comparison-tab-controller';
import { AsyncDuckDBConnectionPool } from '@features/duckdb-context/duckdb-connection-pool';
import { Comparison } from '@models/comparison';
>>>>>>> e75d9f08
import { PersistentDataSourceId } from '@models/data-source';
import { DBColumn, DBSchema, DBTableOrView } from '@models/db';
import { PERSISTENT_DB_NAME } from '@models/db-persistence';
import { copyToClipboard } from '@utils/clipboard';
import { toDuckDBIdentifier } from '@utils/duckdb/identifier';

import { DataExplorerNodeMap, DataExplorerNodeTypeMap } from '../model';
import { buildComparisonMenuItems } from '../utils/comparison-menu-items';
import { refreshDatabaseMetadata } from '../utils/metadata-refresh';

interface BuilderContext {
  nodeMap: DataExplorerNodeMap;
  anyNodeIdToNodeTypeMap: Map<string, keyof DataExplorerNodeTypeMap>;
}

export interface ExtendedBuilderContext extends BuilderContext {
  flatFileSources?: Map<string, any>;
  comparisonByTableName?: Map<string, Comparison>;
  comparisonTableNames?: Set<string>;
}

/**
 * Builds a tree node representing a database column with appropriate context menu and icon
 *
 * @param dbId - Persistent identifier for the database source
 * @param schemaName - Name of the database schema containing the column
 * @param objectName - Name of the table or view containing the column
 * @param column - Column metadata including name and SQL type
 * @param context - Builder context containing node maps for tree structure
 * @returns TreeNodeData configured for a database column with copy functionality
 */
export function buildColumnTreeNode({
  dbId,
  schemaName,
  objectName,
  column,
  context,
}: {
  dbId: PersistentDataSourceId;
  schemaName: string;
  objectName: string;
  column: DBColumn;
  context: BuilderContext;
}): TreeNodeData<DataExplorerNodeTypeMap> {
  const { name: columnName, sqlType } = column;
  const columnNodeId = `${dbId}.${schemaName}.${objectName}::${columnName}`;
  const iconType: IconType = getIconTypeForSQLType(sqlType);

  context.nodeMap.set(columnNodeId, {
    db: dbId,
    schemaName,
    objectName,
    columnName,
  });
  context.anyNodeIdToNodeTypeMap.set(columnNodeId, 'column');

  return {
    nodeType: 'column',
    value: columnNodeId,
    label: columnName,
    iconType,
    isDisabled: false,
    isSelectable: false,
    contextMenu: [
      {
        children: [
          {
            label: 'Copy name',
            onClick: () => {
              copyToClipboard(toDuckDBIdentifier(columnName), {
                showNotification: true,
                notificationTitle: 'Column name copied',
              });
            },
          },
        ],
      },
    ],
  };
}

/**
 * Builds a tree node representing a database table or view with comprehensive functionality
 *
 * Handles special cases:
 * - File views in system database (pondpilot) are styled differently
 * - System database objects can be dropped (except file views)
 * - Includes context menu for querying, schema viewing, and copying names
 * - Supports column expansion in development mode
 *
 * @param dbId - Persistent identifier for the database source
 * @param dbName - Name of the database containing the object
 * @param schemaName - Name of the schema containing the object
 * @param object - Table or view metadata including columns
 * @param fileViewNames - Set of file view names for identifying special views
 * @param conn - Database connection pool for operations like dropping objects
 * @param context - Builder context containing node maps for tree structure
 * @returns TreeNodeData configured for a database table/view with full functionality
 */
export function buildObjectTreeNode({
  dbId,
  dbName,
  schemaName,
  object,
  fileViewNames,
  comparisonTableNames,
  conn,
  context,
}: {
  dbId: PersistentDataSourceId;
  dbName: string;
  schemaName: string;
  object: DBTableOrView;
  fileViewNames?: Set<string>;
<<<<<<< HEAD
  conn?: ConnectionPool;
=======
  comparisonTableNames?: Set<string>;
  conn?: AsyncDuckDBConnectionPool;
>>>>>>> e75d9f08
  context: ExtendedBuilderContext;
}): TreeNodeData<DataExplorerNodeTypeMap> {
  const { name: objectName, columns } = object;
  const objectNodeId = `${dbId}.${schemaName}.${objectName}`;

  context.nodeMap.set(objectNodeId, {
    db: dbId,
    schemaName,
    objectName,
    columnName: null,
  });
  context.anyNodeIdToNodeTypeMap.set(objectNodeId, 'object');

  const fqn = `${toDuckDBIdentifier(dbName)}.${toDuckDBIdentifier(schemaName)}.${toDuckDBIdentifier(objectName)}`;

  // We only allow expanding columns in dev builds as of today
  let sortedColumns: DBColumn[] = [];
  let devMenuItems: TreeNodeMenuItemType<TreeNodeData<DataExplorerNodeTypeMap>>[] = [];

  if (import.meta.env.DEV) {
    sortedColumns = columns.slice().sort((a, b) => a.name.localeCompare(b.name));
    devMenuItems = [
      {
        label: 'Toggle columns',
        onClick: (node, tree) => tree.toggleExpanded(node.value),
        isDisabled: false,
      },
    ];
  }

  const comparisonForTable =
    object.type === 'table' &&
    dbName === PERSISTENT_DB_NAME &&
    comparisonTableNames?.has(objectName)
      ? context.comparisonByTableName?.get(objectName)
      : undefined;

  const label = objectName;

  // Check if this is a file view in the system database
  const isFileView =
    object.type === 'view' && dbName === PERSISTENT_DB_NAME && fileViewNames?.has(objectName);

  const isComparisonTable = Boolean(comparisonForTable);

  const tooltip =
    isComparisonTable && comparisonForTable
      ? `Comparison: ${comparisonForTable.name}\nLast run: ${comparisonForTable.lastRunAt ? new Date(comparisonForTable.lastRunAt).toLocaleString() : 'Never'}\nTable: ${objectName}`
      : undefined;

  // Allow dropping objects in system database, except file views
  const canDrop = dbName === PERSISTENT_DB_NAME && !isFileView && !isComparisonTable;

  return {
    nodeType: 'object',
    value: objectNodeId,
    label,
    iconType: isComparisonTable ? 'comparison' : object.type === 'table' ? 'db-table' : 'db-view',
    tooltip,
    isDisabled: false,
    isSelectable: true,
    doNotExpandOnClick: true,
    onDelete:
      canDrop && conn
        ? async () => {
            try {
              const dropQuery = `DROP ${object.type.toUpperCase()} IF EXISTS ${fqn}`;
              await conn.query(dropQuery);

              // Refresh database metadata after successful drop
              await refreshDatabaseMetadata(conn, [dbName]);

              if (isComparisonTable && comparisonForTable) {
                await clearComparisonResults(comparisonForTable.id, {
                  tableNameOverride: null,
                });
              }
            } catch (error) {
              // Show user-friendly error notification without exposing internal details
              showWarning({
                title: `Failed to drop ${object.type}`,
                message: `Could not drop ${objectName}. Please check if the ${object.type} is currently in use or try refreshing the database.`,
              });
              // Log detailed error for debugging
              // console.error(`Drop ${object.type} failed:`, error);
            }
          }
        : undefined,
    onNodeClick: (_node: any, _tree: any): void => {
      // Special handling for file views in system database
      if (isFileView && context.flatFileSources) {
        // Find the corresponding file data source that has this view
        const fileDataSource = Array.from(context.flatFileSources.values()).find(
          (ds) => ds.viewName === objectName,
        );

        if (fileDataSource) {
          // Check if tab is already open
          const existingTab = findTabFromFlatFileDataSource(fileDataSource);
          if (existingTab) {
            setActiveTabId(existingTab.id);
            return;
          }

          // Open a tab for the file
          const tab = getOrCreateTabFromFlatFileDataSource(fileDataSource, true);
          setPreviewTabId(tab.id);
          return;
        }
      }

      if (isComparisonTable && comparisonForTable) {
        const existingTab = findTabFromComparison(comparisonForTable.id);
        const tab = getOrCreateTabFromComparison(comparisonForTable, true);

        if (!existingTab) {
          setPreviewTabId(tab.id);
        }
        return;
      }

      // Regular table/view handling
      const existingTab = findTabFromLocalDBObject(dbId, schemaName, objectName);
      if (existingTab) {
        // If the tab is already open, just set as active and do not change preview
        setActiveTabId(existingTab.id);
        return;
      }

      // Net new. Create an active tab
      const tab = getOrCreateTabFromLocalDBObject(dbId, schemaName, objectName, object.type, true);
      // Then set as & preview
      setPreviewTabId(tab.id);
    },
    contextMenu: [
      {
        children: [
          {
            label: 'Copy Full Name',
            onClick: () => {
              copyToClipboard(fqn, {
                showNotification: true,
              });
            },
            onAlt: {
              label: 'Copy Name',
              onClick: () => {
                copyToClipboard(toDuckDBIdentifier(objectName), {
                  showNotification: true,
                });
              },
            },
          },
          {
            label: 'Create a Query',
            onClick: () => {
              const query = `SELECT * FROM ${fqn};`;

              const newScript = createSQLScript(`${objectName}_query`, query);
              getOrCreateTabFromScript(newScript, true);
            },
          },
          {
            label: 'Show Schema',
            onClick: () => {
              getOrCreateSchemaBrowserTab({
                sourceId: dbId,
                sourceType: 'db',
                schemaName,
                objectNames: [objectName],
                setActive: true,
              });
            },
          },
          ...buildComparisonMenuItems(() => ({
            type: 'table',
            tableName: objectName,
            schemaName,
            databaseName: dbName,
          })),
          ...devMenuItems,
        ],
      },
    ],
    children: sortedColumns.map((column) =>
      buildColumnTreeNode({
        dbId,
        schemaName,
        objectName,
        column,
        context,
      }),
    ),
  };
}

/**
 * Builds a tree node representing a database schema with organized object hierarchy
 *
 * Special handling for system database (pondpilot):
 * - Separates file views from regular objects
 * - Groups file views under a "File Views" section with italic styling
 * - Provides schema-level context menu for copying names and navigation
 *
 * @param dbId - Persistent identifier for the database source
 * @param dbName - Name of the database containing the schema
 * @param schema - Schema metadata including contained objects (tables/views)
 * @param fileViewNames - Set of file view names for special grouping in system DB
 * @param conn - Database connection pool for schema operations
 * @param context - Builder context containing node maps for tree structure
 * @param initialExpandedState - State object for controlling initial expansion
 * @returns TreeNodeData configured for a database schema with organized children
 */
export function buildSchemaTreeNode({
  dbId,
  dbName,
  schema,
  fileViewNames,
  comparisonTableNames,
  conn,
  context,
  initialExpandedState,
}: {
  dbId: PersistentDataSourceId;
  dbName: string;
  schema: DBSchema;
  fileViewNames?: Set<string>;
<<<<<<< HEAD
  conn?: ConnectionPool;
=======
  comparisonTableNames?: Set<string>;
  conn?: AsyncDuckDBConnectionPool;
>>>>>>> e75d9f08
  context: ExtendedBuilderContext;
  initialExpandedState: Record<string, boolean>;
}): TreeNodeData<DataExplorerNodeTypeMap> {
  const { name: schemaName, objects } = schema;
  const schemaNodeId = `${dbId}.${schemaName}`;

  context.nodeMap.set(schemaNodeId, {
    db: dbId,
    schemaName,
    objectName: null,
    columnName: null,
  });
  context.anyNodeIdToNodeTypeMap.set(schemaNodeId, 'schema');

  // Don't expand schemas by default
  initialExpandedState[schemaNodeId] = false;

  const sortedObjects = objects.slice().sort((a, b) => a.name.localeCompare(b.name));

  // For system database, separate file views from regular objects
  let children: TreeNodeData<DataExplorerNodeTypeMap>[] = [];

  if (
    dbName === PERSISTENT_DB_NAME &&
    schemaName === 'main' &&
    (fileViewNames || comparisonTableNames)
  ) {
    // Separate special categories and regular objects
    const fileViews: DBTableOrView[] = [];
    const comparisonTables: DBTableOrView[] = [];
    const regularObjects: DBTableOrView[] = [];

    // console.log('[buildSchemaTreeNode] Processing objects for file views separation:', {
    //   dbName,
    //   schemaName,
    //   fileViewNames: Array.from(fileViewNames),
    //   objects: sortedObjects.map((o) => ({ name: o.name, type: o.type })),
    // });

    for (const object of sortedObjects) {
<<<<<<< HEAD
      if (object.type === 'view' && fileViewNames.has(object.name)) {
        // console.log('[buildSchemaTreeNode] Matched file view:', object.name);
=======
      if (object.type === 'view' && fileViewNames?.has(object.name)) {
>>>>>>> e75d9f08
        fileViews.push(object);
      } else if (object.type === 'table' && comparisonTableNames?.has(object.name)) {
        comparisonTables.push(object);
      } else {
        regularObjects.push(object);
      }
    }

    // Log unmatched views for debugging
    // const unmatchedViews = sortedObjects.filter(
    //   (o) => o.type === 'view' && !fileViewNames.has(o.name),
    // );
    // if (unmatchedViews.length > 0) {
    //   console.log(
    //     '[buildSchemaTreeNode] Unmatched views (not in fileViewNames):',
    //     unmatchedViews.map((v) => v.name),
    //   );
    // }

    // Build regular objects first
    children = regularObjects.map((object) =>
      buildObjectTreeNode({
        dbId,
        dbName,
        schemaName,
        object,
        fileViewNames,
        comparisonTableNames,
        conn,
        context,
      }),
    );

    // Add file views section if there are any
    if (fileViews.length > 0) {
      // console.log(
      //   '[buildSchemaTreeNode] Creating File Views section with',
      //   fileViews.length,
      //   'views',
      // );
      const fileViewsSectionId = `${dbId}.${schemaName}.file-views`;
      context.nodeMap.set(fileViewsSectionId, {
        db: dbId,
        schemaName,
        objectName: null,
        columnName: null,
      });
      context.anyNodeIdToNodeTypeMap.set(fileViewsSectionId, 'section');

      children.push({
        nodeType: 'section',
        value: fileViewsSectionId,
        label: 'File Views',
        iconType: 'folder',
        isDisabled: false,
        isSelectable: false,
        contextMenu: [],
        children: fileViews.map((object) =>
          buildObjectTreeNode({
            dbId,
            dbName,
            schemaName,
            object,
            fileViewNames,
            comparisonTableNames,
            conn,
            context,
          }),
        ),
      });
    } else {
      // console.log('[buildSchemaTreeNode] No file views found to create section');
    }

    if (comparisonTables.length > 0) {
      comparisonTables.sort((a, b) => {
        const nameA = context.comparisonByTableName?.get(a.name)?.name ?? a.name;
        const nameB = context.comparisonByTableName?.get(b.name)?.name ?? b.name;
        return nameA.localeCompare(nameB);
      });

      const comparisonSectionId = `${dbId}.${schemaName}.comparisons`;
      context.nodeMap.set(comparisonSectionId, {
        db: dbId,
        schemaName,
        objectName: null,
        columnName: null,
      });
      context.anyNodeIdToNodeTypeMap.set(comparisonSectionId, 'section');

      const comparisonChildren = comparisonTables.map((object) =>
        buildObjectTreeNode({
          dbId,
          dbName,
          schemaName,
          object,
          fileViewNames,
          comparisonTableNames,
          conn,
          context,
        }),
      );

      children.push({
        nodeType: 'section',
        value: comparisonSectionId,
        label: 'Comparisons',
        iconType: 'folder',
        isDisabled: false,
        isSelectable: false,
        contextMenu: [],
        children: comparisonChildren,
      });
    }
  } else {
    // For non-system databases, keep the original behavior
    children = sortedObjects.map((object) =>
      buildObjectTreeNode({
        dbId,
        dbName,
        schemaName,
        object,
        fileViewNames,
        comparisonTableNames,
        conn,
        context,
      }),
    );
  }

  return {
    nodeType: 'schema',
    value: schemaNodeId,
    label: schemaName,
    iconType: 'db-schema',
    isDisabled: false,
    isSelectable: false,
    contextMenu: [
      {
        children: [
          {
            label: 'Copy name',
            onClick: () => {
              navigator.clipboard.writeText(toDuckDBIdentifier(schemaName));
              copyToClipboard(toDuckDBIdentifier(schemaName), {
                showNotification: true,
              });
            },
          },
          {
            label: 'Copy Full Name',
            onClick: () => {
              copyToClipboard(`${toDuckDBIdentifier(dbName)}.${toDuckDBIdentifier(schemaName)}`, {
                showNotification: true,
              });
            },
          },
          {
            label: 'Show Schema',
            onClick: () => {
              getOrCreateSchemaBrowserTab({
                sourceId: dbId,
                sourceType: 'db',
                schemaName,
                setActive: true,
              });
            },
          },
        ],
      },
    ],
    children,
  };
}<|MERGE_RESOLUTION|>--- conflicted
+++ resolved
@@ -14,16 +14,12 @@
   setActiveTabId,
   setPreviewTabId,
 } from '@controllers/tab';
-<<<<<<< HEAD
-import { ConnectionPool } from '@engines/types';
-=======
 import {
   findTabFromComparison,
   getOrCreateTabFromComparison,
 } from '@controllers/tab/comparison-tab-controller';
-import { AsyncDuckDBConnectionPool } from '@features/duckdb-context/duckdb-connection-pool';
+import { ConnectionPool } from '@engines/types';
 import { Comparison } from '@models/comparison';
->>>>>>> e75d9f08
 import { PersistentDataSourceId } from '@models/data-source';
 import { DBColumn, DBSchema, DBTableOrView } from '@models/db';
 import { PERSISTENT_DB_NAME } from '@models/db-persistence';
@@ -138,12 +134,8 @@
   schemaName: string;
   object: DBTableOrView;
   fileViewNames?: Set<string>;
-<<<<<<< HEAD
+  comparisonTableNames?: Set<string>;
   conn?: ConnectionPool;
-=======
-  comparisonTableNames?: Set<string>;
-  conn?: AsyncDuckDBConnectionPool;
->>>>>>> e75d9f08
   context: ExtendedBuilderContext;
 }): TreeNodeData<DataExplorerNodeTypeMap> {
   const { name: objectName, columns } = object;
@@ -371,12 +363,8 @@
   dbName: string;
   schema: DBSchema;
   fileViewNames?: Set<string>;
-<<<<<<< HEAD
+  comparisonTableNames?: Set<string>;
   conn?: ConnectionPool;
-=======
-  comparisonTableNames?: Set<string>;
-  conn?: AsyncDuckDBConnectionPool;
->>>>>>> e75d9f08
   context: ExtendedBuilderContext;
   initialExpandedState: Record<string, boolean>;
 }): TreeNodeData<DataExplorerNodeTypeMap> {
@@ -417,12 +405,8 @@
     // });
 
     for (const object of sortedObjects) {
-<<<<<<< HEAD
-      if (object.type === 'view' && fileViewNames.has(object.name)) {
+      if (object.type === 'view' && fileViewNames?.has(object.name)) {
         // console.log('[buildSchemaTreeNode] Matched file view:', object.name);
-=======
-      if (object.type === 'view' && fileViewNames?.has(object.name)) {
->>>>>>> e75d9f08
         fileViews.push(object);
       } else if (object.type === 'table' && comparisonTableNames?.has(object.name)) {
         comparisonTables.push(object);
