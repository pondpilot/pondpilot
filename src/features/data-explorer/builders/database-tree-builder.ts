--- conflicted
+++ resolved
@@ -2,12 +2,8 @@
 import { deleteDataSources } from '@controllers/data-source';
 import { renameDB } from '@controllers/db-explorer';
 import { getOrCreateSchemaBrowserTab } from '@controllers/tab';
-<<<<<<< HEAD
 import { ConnectionPool } from '@engines/types';
-=======
-import { AsyncDuckDBConnectionPool } from '@features/duckdb-context/duckdb-connection-pool';
 import { Comparison } from '@models/comparison';
->>>>>>> e75d9f08
 import { LocalDB, RemoteDB } from '@models/data-source';
 import { DataBaseModel } from '@models/db';
 import { PERSISTENT_DB_NAME } from '@models/db-persistence';
