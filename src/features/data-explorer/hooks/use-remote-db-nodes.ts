<<<<<<< HEAD
import { ConnectionPool } from '@engines/types';
import { useIsTauri } from '@hooks/use-is-tauri';
=======
import { AsyncDuckDBConnectionPool } from '@features/duckdb-context/duckdb-connection-pool';
import { Comparison } from '@models/comparison';
>>>>>>> e75d9f08
import { RemoteDB } from '@models/data-source';
import { useMemo } from 'react';

import { buildDatabaseNode } from '../builders/database-tree-builder';
import { buildRemoteDatabaseNodesWithHierarchy } from '../builders/motherduck-tree-builder';
import { DataExplorerNodeMap } from '../model';

type UseRemoteDbNodesProps = {
  remoteDatabases: RemoteDB[];
  nodeMap: DataExplorerNodeMap;
  anyNodeIdToNodeTypeMap: Map<string, any>;
  conn: ConnectionPool;
  databaseMetadata: Map<string, any>;
  initialExpandedState: Record<string, boolean>;
  flatFileSources: Map<string, any>;
  comparisonTableNames: Set<string>;
  comparisonByTableName: Map<string, Comparison>;
};

export const useRemoteDbNodes = ({
  remoteDatabases,
  nodeMap,
  anyNodeIdToNodeTypeMap,
  conn,
  databaseMetadata,
  initialExpandedState,
  flatFileSources,
  comparisonTableNames,
  comparisonByTableName,
}: UseRemoteDbNodesProps) => {
<<<<<<< HEAD
  const isTauri = useIsTauri();

  return useMemo(() => {
    // Use hierarchical display for Tauri (supports MotherDuck)
    if (isTauri) {
      return buildRemoteDatabaseNodesWithHierarchy(remoteDatabases, {
        nodeMap,
        anyNodeIdToNodeTypeMap,
        conn,
        databaseMetadata,
        initialExpandedState,
        flatFileSources,
      });
    }

    // Use flat display for web (no MotherDuck support)
    return remoteDatabases.map((db) =>
      buildDatabaseNode(db, false, {
        nodeMap,
        anyNodeIdToNodeTypeMap,
        conn,
        localDatabases: [],
        localDBLocalEntriesMap: new Map(),
        databaseMetadata,
        initialExpandedState,
        flatFileSources,
      }),
    );
  }, [
    // eslint-disable-next-line react-hooks/exhaustive-deps
    remoteDatabases,
    nodeMap,
    anyNodeIdToNodeTypeMap,
    conn,
    databaseMetadata,
    flatFileSources,
    initialExpandedState,
    isTauri,
  ]);
=======
  return useMemo(
    () =>
      remoteDatabases.map((db) =>
        buildDatabaseNode(db, false, {
          nodeMap,
          anyNodeIdToNodeTypeMap,
          conn,
          localDatabases: [],
          localDBLocalEntriesMap: new Map(),
          databaseMetadata,
          initialExpandedState,
          flatFileSources,
          comparisonTableNames,
          comparisonByTableName,
        }),
      ),
    // eslint-disable-next-line react-hooks/exhaustive-deps
    [remoteDatabases, nodeMap, anyNodeIdToNodeTypeMap, conn, databaseMetadata, flatFileSources],
    // comparisonTableNames/comparisonByTableName are only used for system DB, so they do not
    // affect remote nodes; omit from dependencies intentionally
  );
>>>>>>> e75d9f08
};<|MERGE_RESOLUTION|>--- conflicted
+++ resolved
@@ -1,10 +1,4 @@
-<<<<<<< HEAD
-import { ConnectionPool } from '@engines/types';
-import { useIsTauri } from '@hooks/use-is-tauri';
-=======
-import { AsyncDuckDBConnectionPool } from '@features/duckdb-context/duckdb-connection-pool';
 import { Comparison } from '@models/comparison';
->>>>>>> e75d9f08
 import { RemoteDB } from '@models/data-source';
 import { useMemo } from 'react';
 
@@ -35,47 +29,6 @@
   comparisonTableNames,
   comparisonByTableName,
 }: UseRemoteDbNodesProps) => {
-<<<<<<< HEAD
-  const isTauri = useIsTauri();
-
-  return useMemo(() => {
-    // Use hierarchical display for Tauri (supports MotherDuck)
-    if (isTauri) {
-      return buildRemoteDatabaseNodesWithHierarchy(remoteDatabases, {
-        nodeMap,
-        anyNodeIdToNodeTypeMap,
-        conn,
-        databaseMetadata,
-        initialExpandedState,
-        flatFileSources,
-      });
-    }
-
-    // Use flat display for web (no MotherDuck support)
-    return remoteDatabases.map((db) =>
-      buildDatabaseNode(db, false, {
-        nodeMap,
-        anyNodeIdToNodeTypeMap,
-        conn,
-        localDatabases: [],
-        localDBLocalEntriesMap: new Map(),
-        databaseMetadata,
-        initialExpandedState,
-        flatFileSources,
-      }),
-    );
-  }, [
-    // eslint-disable-next-line react-hooks/exhaustive-deps
-    remoteDatabases,
-    nodeMap,
-    anyNodeIdToNodeTypeMap,
-    conn,
-    databaseMetadata,
-    flatFileSources,
-    initialExpandedState,
-    isTauri,
-  ]);
-=======
   return useMemo(
     () =>
       remoteDatabases.map((db) =>
@@ -97,5 +50,4 @@
     // comparisonTableNames/comparisonByTableName are only used for system DB, so they do not
     // affect remote nodes; omit from dependencies intentionally
   );
->>>>>>> e75d9f08
 };