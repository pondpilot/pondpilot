--- conflicted
+++ resolved
@@ -1,13 +1,8 @@
 import { showError, showSuccess } from '@components/app-notifications';
 import { persistPutDataSources } from '@controllers/data-source/persist';
 import { getDatabaseModel } from '@controllers/db/duckdb-meta';
-<<<<<<< HEAD
 import { ConnectionPool } from '@engines/types';
-import { Stack, TextInput, Text, Button, Group, Checkbox, Alert } from '@mantine/core';
-=======
-import { AsyncDuckDBConnectionPool } from '@features/duckdb-context/duckdb-connection-pool';
 import { Stack, TextInput, Text, Button, Group, Checkbox, Alert, Tooltip } from '@mantine/core';
->>>>>>> 942cf2fd
 import { useInputState } from '@mantine/hooks';
 import { notifications } from '@mantine/notifications';
 import { RemoteDB } from '@models/data-source';
@@ -75,7 +70,6 @@
 
     setIsTesting(true);
     try {
-<<<<<<< HEAD
       let attachQuery: string;
       let actualDbName = dbName;
 
@@ -85,7 +79,7 @@
         actualDbName = remoteDb.dbName;
         attachQuery = `ATTACH ${quote(url.trim(), { single: true })}`;
       } else {
-        attachQuery = buildAttachQuery(url, dbName, { readOnly });
+        attachQuery = buildAttachQuery(url, dbName, { readOnly, useCorsProxy });
       }
 
       try {
@@ -99,13 +93,6 @@
           /already in use|already attached|Unique file handle conflict|already exists/i.test(msg);
         if (!isDup) throw e;
       }
-=======
-      const attachQuery = buildAttachQuery(url, dbName, { readOnly, useCorsProxy });
-      await executeWithRetry(pool, attachQuery, {
-        maxRetries: 1,
-        timeout: 10000,
-      });
->>>>>>> 942cf2fd
 
       const detachQuery = `DETACH DATABASE ${toDuckDBIdentifier(actualDbName)}`;
       await pool.query(detachQuery);
@@ -153,7 +140,6 @@
 
     setIsLoading(true);
     try {
-<<<<<<< HEAD
       let remoteDb: RemoteDB;
       let attachQuery: string;
 
@@ -163,42 +149,23 @@
         remoteDb = mdResult.remoteDb;
         attachQuery = `ATTACH ${quote(url.trim(), { single: true })}`;
       } else {
-        const trimmedUrl = url.trim();
-        const isMotherDuck = trimmedUrl.startsWith('md:');
-        const connectionType = isMotherDuck ? 'motherduck' : 'url';
-
         remoteDb = {
           type: 'remote-db',
           id: makePersistentDataSourceId(),
-          legacyUrl: trimmedUrl, // Use legacyUrl for URL-based connections
+          url: url.trim(),
           dbName: dbName.trim(),
-          connectionType, // Set proper connectionType
-          queryEngineType: 'duckdb',
-          supportedPlatforms: ['duckdb-wasm', 'duckdb-tauri'], // URL-based connections work on both
-          requiresProxy: false,
+          dbType: 'duckdb',
           connectionState: 'connecting',
           attachedAt: Date.now(),
+          useCorsProxy,
         };
-        attachQuery = buildAttachQuery(trimmedUrl, remoteDb.dbName, { readOnly });
-      }
-=======
-      const remoteDb: RemoteDB = {
-        type: 'remote-db',
-        id: makePersistentDataSourceId(),
-        url: url.trim(),
-        dbName: dbName.trim(),
-        dbType: 'duckdb',
-        connectionState: 'connecting',
-        attachedAt: Date.now(),
-        useCorsProxy,
-      };
->>>>>>> 942cf2fd
+        attachQuery = buildAttachQuery(remoteDb.url, remoteDb.dbName, { readOnly, useCorsProxy });
+      }
 
       const { dataSources, databaseMetadata } = useAppStore.getState();
       const newDataSources = new Map(dataSources);
       newDataSources.set(remoteDb.id, remoteDb);
 
-<<<<<<< HEAD
       try {
         await executeWithRetry(pool, attachQuery, {
           maxRetries: MOTHERDUCK_CONSTANTS.DEFAULT_ATTACH_MAX_RETRIES,
@@ -212,18 +179,6 @@
           /already in use|already attached|Unique file handle conflict|already exists/i.test(msg);
         if (!isDup) throw e;
       }
-=======
-      const attachQuery = buildAttachQuery(remoteDb.url, remoteDb.dbName, {
-        readOnly,
-        useCorsProxy,
-      });
-      await executeWithRetry(pool, attachQuery, {
-        maxRetries: 3,
-        timeout: 30000,
-        retryDelay: 2000,
-        exponentialBackoff: true,
-      });
->>>>>>> 942cf2fd
 
       // Verify the database is attached by checking the catalog
       await verifyDatabaseAttached(
