import { showAlert } from '@components/app-notifications';
import { createSQLScript, updateSQLScriptContent } from '@controllers/sql-script';
import { getOrCreateTabFromScript } from '@controllers/tab';
import { SqlEditor } from '@features/editor';
import { showAIAssistant } from '@features/editor/ai-assistant-tooltip';
import { convertToSQLNamespace, createDuckDBCompletions } from '@features/editor/auto-complete';
import { Group, useMantineColorScheme } from '@mantine/core';
import { useDebouncedCallback, useDidUpdate } from '@mantine/hooks';
import { Spotlight } from '@mantine/spotlight';
import { RunScriptMode, ScriptExecutionState, SQLScriptId } from '@models/sql-script';
import { useAppStore, useDuckDBFunctions } from '@store/app-store';
import { ReactCodeMirrorRef } from '@uiw/react-codemirror';
import { convertFunctionsToTooltips } from '@utils/convert-functions-to-tooltip';
import { splitSqlQuery } from '@utils/editor/statement-parser';
import { KEY_BINDING } from '@utils/hotkey/key-matcher';
import { setDataTestId } from '@utils/test-id';
import { useEffect, useRef, useState, useMemo } from 'react';

import { ScriptEditorDataStatePane } from './components';

interface ScriptEditorProps {
  id: SQLScriptId;
  scriptState: ScriptExecutionState;

  active?: boolean;

  runScriptQuery: (query: string) => Promise<void>;
}

export const ScriptEditor = ({
  id: scriptId,
  active,
  runScriptQuery,
  scriptState,
}: ScriptEditorProps) => {
  /**
   * Common hooks
   */
  const { colorScheme } = useMantineColorScheme();

  const sqlScript = useAppStore((state) => state.sqlScripts.get(scriptId)!);
  const dataBaseMetadata = useAppStore.use.dataBaseMetadata();
  const databaseModelsArray = Array.from(dataBaseMetadata.values());

  /**
   * State
   */
  const editorRef = useRef<ReactCodeMirrorRef>(null);
  const [fontSize, setFontSize] = useState(0.875);
  const [dirty, setDirty] = useState(false);
  const [lastExecutedContent, setLastExecutedContent] = useState('');

<<<<<<< HEAD
  // Get the tab ID from the script
  const tabId = useAppStore((state) => {
    for (const [tId, tab] of state.tabs) {
      if (tab.type === 'script' && tab.sqlScriptId === scriptId) {
        return tId;
      }
    }
    return null;
  });
=======
  // Get the DuckDB functions from the store
  const duckDBFunctions = useDuckDBFunctions();

  // Convert functions to tooltip format
  const functionTooltips = useMemo(() => {
    // Use store functions if available
    if (duckDBFunctions.length > 0) {
      return convertFunctionsToTooltips(duckDBFunctions);
    }
    return {};
  }, [duckDBFunctions]);
>>>>>>> 67821825

  const sqlNamespace = useMemo(
    () => convertToSQLNamespace(databaseModelsArray),
    [databaseModelsArray],
  );
  const duckdbNamespace = useMemo(
    () => createDuckDBCompletions(functionTooltips),
    [functionTooltips],
  );
  const schema = useMemo(
    () => ({
      ...duckdbNamespace,
      ...sqlNamespace,
    }),
    [duckdbNamespace, sqlNamespace],
  );

  /**
   * Handlers
   */
  const handleRunQuery = async (mode?: RunScriptMode) => {
    const editor = editorRef.current?.view;
    if (!editor?.state) return;

    const getCurrentStatement = () => {
      const cursor = editor.state.selection.main.head;
      const statementSegments = splitSqlQuery(editor.state);
      const currentStatement = statementSegments.find(
        (segment) => cursor >= segment.from && cursor <= segment.to,
      );
      return currentStatement;
    };

    const getSelectedText = () => {
      const { from } = editor.state.selection.ranges[0];
      const { to } = editor.state.selection.ranges[0];
      if (from === to) return getCurrentStatement()?.text || '';
      return editor.state.doc.sliceString(from, to) || '';
    };

    const fullQuery = editor.state.doc.toString();
    const selectedText = getSelectedText();

    const queryToRun = mode === 'selection' ? selectedText : fullQuery;

    setLastExecutedContent(fullQuery);
    setDirty(false);
    runScriptQuery(queryToRun);
  };

  const handleQuerySave = async () => {
    updateSQLScriptContent(sqlScript, editorRef.current?.view?.state?.doc.toString() || '');
  };

  const handleEditorValueChange = useDebouncedCallback(async () => {
    handleQuerySave();
  }, 300);

  const onSqlEditorChange = () => {
    const currentContent = editorRef.current?.view?.state?.doc.toString() || '';
    if (lastExecutedContent) {
      setDirty(currentContent !== lastExecutedContent);
    }
    handleEditorValueChange();
  };

  const handleAddScript = () => {
    const newEmptyScript = createSQLScript();
    getOrCreateTabFromScript(newEmptyScript, true);
  };

  useEffect(() => {
    return () => {
      if (editorRef.current?.view) {
        const editor = editorRef.current.view;
        const currentScript = editor.state.doc.toString();
        if (currentScript !== sqlScript?.content) {
          handleQuerySave();
        }
      }
    };
  }, []);

  // Listen for AI Assistant trigger event
  useEffect(() => {
    const handleTriggerAIAssistant = (event: CustomEvent) => {
      if (event.detail.tabId === tabId && editorRef.current?.view) {
        showAIAssistant(editorRef.current.view);
      }
    };

    window.addEventListener('trigger-ai-assistant', handleTriggerAIAssistant as EventListener);

    return () => {
      window.removeEventListener('trigger-ai-assistant', handleTriggerAIAssistant as EventListener);
    };
  }, [tabId]);

  useDidUpdate(() => {
    if (active) {
      editorRef.current?.view?.focus();
    }
  }, [active]);

  return (
    <div
      className="h-full"
      data-testid={setDataTestId('query-editor')}
      data-active-editor={!!active}
    >
      <ScriptEditorDataStatePane
        dirty={dirty}
        handleRunQuery={handleRunQuery}
        scriptState={scriptState}
      />

      <Group className="h-[calc(100%-40px)]">
        <SqlEditor
          onBlur={handleQuerySave}
          ref={editorRef}
          colorSchemeDark={colorScheme === 'dark'}
          value={sqlScript?.content || ''}
          onChange={onSqlEditorChange}
          schema={schema}
          fontSize={fontSize}
          onFontSizeChanged={setFontSize}
          functionTooltips={functionTooltips}
          onKeyDown={(e: React.KeyboardEvent<HTMLDivElement>) => {
            if (KEY_BINDING.run.match(e)) {
              if (KEY_BINDING.runSelection.match(e)) {
                handleRunQuery('selection');
              } else {
                handleRunQuery();
              }
              e.preventDefault();
            } else if (KEY_BINDING.save.match(e)) {
              handleQuerySave();
              showAlert({
                title: 'Auto-save enabled',
                message:
                  "Your changes are always saved automatically. You don't need to press 'Save' manually.",
                autoClose: 3000,
              });
              e.preventDefault();
              e.stopPropagation();
            } else if (KEY_BINDING.kmenu.match(e)) {
              Spotlight.open();
            } else if (KEY_BINDING.openNewScript.match(e)) {
              e.preventDefault();
              e.stopPropagation();
              handleAddScript();
            }
          }}
        />
      </Group>
    </div>
  );
};<|MERGE_RESOLUTION|>--- conflicted
+++ resolved
@@ -50,7 +50,18 @@
   const [dirty, setDirty] = useState(false);
   const [lastExecutedContent, setLastExecutedContent] = useState('');
 
-<<<<<<< HEAD
+  // Get the DuckDB functions from the store
+  const duckDBFunctions = useDuckDBFunctions();
+
+  // Convert functions to tooltip format
+  const functionTooltips = useMemo(() => {
+    // Use store functions if available
+    if (duckDBFunctions.length > 0) {
+      return convertFunctionsToTooltips(duckDBFunctions);
+    }
+    return {};
+  }, [duckDBFunctions]);
+
   // Get the tab ID from the script
   const tabId = useAppStore((state) => {
     for (const [tId, tab] of state.tabs) {
@@ -60,19 +71,6 @@
     }
     return null;
   });
-=======
-  // Get the DuckDB functions from the store
-  const duckDBFunctions = useDuckDBFunctions();
-
-  // Convert functions to tooltip format
-  const functionTooltips = useMemo(() => {
-    // Use store functions if available
-    if (duckDBFunctions.length > 0) {
-      return convertFunctionsToTooltips(duckDBFunctions);
-    }
-    return {};
-  }, [duckDBFunctions]);
->>>>>>> 67821825
 
   const sqlNamespace = useMemo(
     () => convertToSQLNamespace(databaseModelsArray),
