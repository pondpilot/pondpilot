import { persistDeleteDataSource, persistPutDataSources } from '@controllers/data-source/persist';
import {
  registerAndAttachDatabase,
  registerFileHandle,
  registerFileSourceAndCreateView,
  createXlsxSheetView,
  dropViewAndUnregisterFile,
} from '@controllers/db/data-source';
import { getDatabaseModel } from '@controllers/db/duckdb-meta';
import { persistAddLocalEntry } from '@controllers/file-system/persist';
import { persistDeleteTab } from '@controllers/tab/persist';
import { deleteTabImpl } from '@controllers/tab/pure';
<<<<<<< HEAD
import { ConnectionPool } from '@engines/types';
=======
import { AsyncDuckDBConnectionPool } from '@features/duckdb-context/duckdb-connection-pool';
import { Comparison, ComparisonId } from '@models/comparison';
>>>>>>> e75d9f08
import {
  AnyDataSource,
  AnyFlatFileDataSource,
  PersistentDataSourceId,
  XlsxSheetView,
  RemoteDB,
  LocalDB,
  SYSTEM_DATABASE_ID,
  SYSTEM_DATABASE_NAME,
  SYSTEM_DATABASE_FILE_SOURCE_ID,
} from '@models/data-source';
import {
  ignoredFolders,
  LocalEntry,
  LocalEntryId,
  LocalEntryPersistence,
  LocalFile,
  LocalFolder,
} from '@models/file-system';
import {
  ALL_TABLE_NAMES,
  APP_DB_NAME,
  COMPARISON_TABLE_NAME,
  CONTENT_VIEW_TABLE_NAME,
  DATA_SOURCE_TABLE_NAME,
  DB_VERSION,
  LOCAL_ENTRY_TABLE_NAME,
  SQL_SCRIPT_TABLE_NAME,
  TAB_TABLE_NAME,
  AppIdbSchema,
} from '@models/persisted-store';
import { ComparisonTab, TabId } from '@models/tab';
import { useAppStore } from '@store/app-store';
import { makeComparisonId } from '@utils/comparison';
import { addLocalDB, addFlatFileDataSource, addXlsxSheetDataSource } from '@utils/data-source';
import {
  collectFileHandlePersmissions,
  isAvailableFileHandle,
  localEntryFromHandle,
  requestFileHandlePersmissions,
} from '@utils/file-system';
import { fileSystemService } from '@utils/file-system-adapter';
import { findUniqueName } from '@utils/helpers';
import { getXlsxSheetNames } from '@utils/xlsx';
import { IDBPDatabase, openDB } from 'idb';

async function getAppDataDBConnection(): Promise<IDBPDatabase<AppIdbSchema>> {
  return openDB<AppIdbSchema>(APP_DB_NAME, DB_VERSION, {
    upgrade(newDb) {
      for (const storeName of ALL_TABLE_NAMES) {
        if (!newDb.objectStoreNames.contains(storeName)) {
          newDb.createObjectStore(storeName);
        }
      }
    },
  });
}

type DiscardedEntry = {
  entry: LocalEntryPersistence;
  type: 'denied' | 'removed' | 'error' | 'warning';
  reason: string;
};

function createDiscardedEntryFromRemoved(entry: LocalEntryPersistence): DiscardedEntry {
  return {
    entry,
    type: 'removed',
    reason: entry.kind === 'directory' ? 'Folder is missing' : 'File is missing',
  };
}

// Helper function to mark an entire directory subtree as discarded
function markDirectorySubtreeAsDiscarded(
  directoryId: LocalEntryId,
  persistentMap: Map<LocalEntryId, LocalEntryPersistence[]>,
  discardedEntries: DiscardedEntry[],
): void {
  const stack: LocalEntryId[] = [directoryId];
  const visited = new Set<LocalEntryId>();

  while (stack.length > 0) {
    const currentId = stack.pop()!;

    if (visited.has(currentId)) continue;
    visited.add(currentId);

    const children = persistentMap.get(currentId) || [];

    for (const entry of children) {
      discardedEntries.push(createDiscardedEntryFromRemoved(entry));

      if (entry.kind === 'directory') {
        stack.push(entry.id);
      }
    }
  }
}

// Helper function to process a directory and its contents
async function processDirectory(
  directory: LocalFolder,
  persistentMap: Map<LocalEntryId, LocalEntryPersistence[]>,
  resultMap: Map<LocalEntryId, LocalEntry>,
  discardedEntries: DiscardedEntry[],
  getUniqueAlias: (name: string) => string,
): Promise<void> {
  const directoryHandle = directory.handle;

  const existingChildren = persistentMap.get(directory.id) || [];
  const foundEntryIds = new Set<LocalEntryId>();

  // Get all entries in the directory
  for await (const [name, handle] of directoryHandle.entries()) {
    if (handle.kind === 'directory' && ignoredFolders.has(name.toUpperCase())) {
      continue;
    }

    // Try to find if this entry exists in our persistent map
    const existingEntry = existingChildren.find((entry) =>
      entry.kind === 'file'
        ? `${entry.name}.${entry.ext}`.toLowerCase() === name.toLowerCase()
        : entry.name === name,
    );

    if (!existingEntry) {
      // If we don't have this entry in our persistent map, we need to create a new one

      const localEntry = localEntryFromHandle(
        handle,
        directory.id,
        false, // Not directly added by the user
        handle.kind === 'file' ? getUniqueAlias : () => name,
      );

      if (localEntry) {
        // If we have a valid local entry, add it to the result map
        if (localEntry.kind === 'directory') {
          // Recursively process this subdirectory
          await processDirectory(
            localEntry,
            persistentMap,
            resultMap,
            discardedEntries,
            getUniqueAlias,
          );
          // Skip empty folders
          if (Array.from(resultMap.values()).some((entry) => entry.parentId === localEntry.id)) {
            resultMap.set(localEntry.id, localEntry);
          }
        } else {
          resultMap.set(localEntry.id, localEntry);
        }
      }
      continue;
    }

    // If we have this entry in our persistent map, we need to do merging & checks
    foundEntryIds.add(existingEntry.id);

    if (handle.kind === 'file' && existingEntry.kind === 'file') {
      // If we have this file in our persistent map, use its data, but update the handle
      const file: LocalFile = {
        ...existingEntry,
        handle,
      };
      resultMap.set(file.id, file);
    } else if (handle.kind === 'directory' && existingEntry.kind === 'directory') {
      // If we have this directory in our persistent map, use its data
      const subDirectory: LocalFolder = {
        ...existingEntry,
        handle,
      };

      // Recursively process this subdirectory
      await processDirectory(
        subDirectory,
        persistentMap,
        resultMap,
        discardedEntries,
        getUniqueAlias,
      );
      // Skip empty folders
      if (Array.from(resultMap.values()).some((entry) => entry.parentId === subDirectory.id)) {
        resultMap.set(subDirectory.id, subDirectory);
      }
    } else {
      // If the handle kind has changed, we need to mark this entry as mismatched,
      // to discard the old one and then create a new one
      discardedEntries.push({
        entry: existingEntry,
        type: 'warning',
        reason: 'Stored file or folder changed type on disk',
      });

      // Create a new entry based on the current handle
      const newEntry = localEntryFromHandle(
        handle,
        directory.id,
        false, // Not directly added by the user
        handle.kind === 'file' ? getUniqueAlias : () => name,
      );

      if (newEntry) {
        // If we have a valid local entry, add it to the result map
        if (newEntry.kind === 'directory') {
          // Recursively process this subdirectory
          await processDirectory(
            newEntry,
            persistentMap,
            resultMap,
            discardedEntries,
            getUniqueAlias,
          );
          // Skip empty folders
          if (Array.from(resultMap.values()).some((entry) => entry.parentId === newEntry.id)) {
            resultMap.set(newEntry.id, newEntry);
          }
        } else {
          resultMap.set(newEntry.id, newEntry);
        }
      }
    }
  }

  // Check for entries that are in our persistent map but not found in the directory
  for (const entry of existingChildren) {
    if (!foundEntryIds.has(entry.id)) {
      // Mark this entry as removed
      discardedEntries.push(createDiscardedEntryFromRemoved(entry));

      if (entry.kind === 'directory') {
        // For missing directories, we need to mark the entire subtree as removed
        markDirectorySubtreeAsDiscarded(entry.id, persistentMap, discardedEntries);
      }
    }
  }
}

async function restoreLocalEntries(
  localEntriesArray: LocalEntryPersistence[],
  onBeforeRequestFilePermission: (handles: FileSystemHandle[]) => Promise<boolean>,
): Promise<[Map<LocalEntryId, LocalEntry>, DiscardedEntry[]]> {
  // So this is essentially a dfs traversal, starting from "roots", i.e. entries
  // for which we stored the handle (directly added via file picker).
  // Root files are super easy, we just add them to the map. But everything else
  // is tricky. We recursively read all entires in a folder, finding all files
  // for which we had a stored entry (so we could retain our ids) + adding new ones
  // + tracking removed ones.

  // First, find all root entries (those with stored handles) and classify them
  const { errorHandles, grantedHandles, deniedHandles, promptHandles } =
    await collectFileHandlePersmissions(
      localEntriesArray.map((entry) => entry.handle).filter((handle) => handle !== null),
    );

  // We will report errors and remove denied handles i the caller, but first we
  // need to re-request permissions for the prompt handles and get the final list of roots

  // Check if the caller wants to request permissions for the prompt handles
  if (promptHandles.length > 0 && !(await onBeforeRequestFilePermission(promptHandles))) {
    // If the caller doesn't want to request permissions, we can just consider the prompt handles
    // as denied...
    deniedHandles.push(...promptHandles);
    promptHandles.length = 0;
  }

  // Request permissions for the prompt handles (if any)
  const {
    errorHandles: reqErrorHandles,
    grantedHandles: reqGrantedHandles,
    deniedHandles: reqDeniedHandles,
  } = await requestFileHandlePersmissions(promptHandles);

  // Combine the results
  errorHandles.push(...reqErrorHandles);
  grantedHandles.push(...reqGrantedHandles);
  deniedHandles.push(...reqDeniedHandles);

  // And one last check for the granted handles (files) - are they still available?
  const removedFileHandles: FileSystemHandle[] = [];
  const availableHandles: FileSystemHandle[] = [];
  for (const handle of grantedHandles) {
    if (await isAvailableFileHandle(handle)) {
      availableHandles.push(handle);
    } else {
      removedFileHandles.push(handle);
    }
  }

  // Map back from handles to entries
  const discardEntries: DiscardedEntry[] = [];
  const rootEntries: LocalEntry[] = [];

  // Also build a map from parentId to children, we'll do a lot of lookups on this.
  const parentToChildEntriesMap: Map<LocalEntryId, LocalEntryPersistence[]> = new Map();
  const addToMap = (entry: LocalEntryPersistence) => {
    if (!entry.parentId) {
      return;
    }
    if (!parentToChildEntriesMap.has(entry.parentId)) {
      parentToChildEntriesMap.set(entry.parentId, []);
    }
    parentToChildEntriesMap.get(entry.parentId)?.push(entry);
  };

  // And a set of all used aliases
  const usedAliases = new Set<string>();

  for (const entry of localEntriesArray) {
    if (entry.handle === null) {
      // Only add to the persistent map, but no need to check below
      addToMap(entry);
      if (entry.kind === 'file') usedAliases.add(entry.uniqueAlias);
      continue;
    }

    // Check if the handle is in the granted or denied lists
    if (availableHandles.includes(entry.handle)) {
      if (entry.userAdded) {
        rootEntries.push(entry as LocalEntry);
      }
      addToMap(entry);
      if (entry.kind === 'file') usedAliases.add(entry.uniqueAlias);
    } else if (deniedHandles.includes(entry.handle)) {
      discardEntries.push({
        entry,
        type: 'denied',
        reason: 'Permission denied',
      });
    } else if (removedFileHandles.includes(entry.handle)) {
      discardEntries.push({
        entry,
        type: 'removed',
        reason: 'File is not available',
      });
    } else if (errorHandles.some((errorHandle) => errorHandle.handle === entry.handle)) {
      const errorHandle = errorHandles.find((error) => error.handle === entry.handle);
      discardEntries.push({
        entry,
        type: 'error',
        reason: errorHandle ? errorHandle.reason : 'Unknown error',
      });
    }
  }

  const getUniqueAlias = (fileName: string): string => {
    const uniqueAlias = findUniqueName(fileName, (name: string) => usedAliases.has(name));
    usedAliases.add(uniqueAlias);
    return uniqueAlias;
  };

  // Now we have the root entries with permissions granted and we finally can get to our DFS

  // Create an empty map to store the hydrated local entries
  const resultMap = new Map<LocalEntryId, LocalEntry>();

  // Process each root entry
  for (const rootEntry of rootEntries) {
    if (rootEntry.kind === 'file') {
      // For files, just add them to the map with their handle
      resultMap.set(rootEntry.id, rootEntry);
    } else if (rootEntry.kind === 'directory') {
      // For directories, add them to the map and then process their contents
      // Recursively process this directory
      await processDirectory(
        rootEntry,
        parentToChildEntriesMap,
        resultMap,
        discardEntries,
        getUniqueAlias,
      );
      // Skip empty folders
      if (Array.from(resultMap.values()).some((entry) => entry.parentId === rootEntry.id)) {
        resultMap.set(rootEntry.id, rootEntry);
      } else {
        discardEntries.push({
          entry: rootEntry,
          type: 'warning',
          reason: 'Stored folder is empty',
        });
      }
    }
  }

  return [resultMap, discardEntries];
}

/**
 * Hydrates the app data from IndexedDB into the store.
 *
 * This is not a hook, so can be used anywhere in the app.
 *
 * @returns {Promise<void>} A promise that resolves when the data is hydrated.
 */
export const restoreAppDataFromIDB = async (
  conn: ConnectionPool,
  onBeforeRequestFilePermission: (handles: FileSystemHandle[]) => Promise<boolean>,
): Promise<{ discardedEntries: DiscardedEntry[]; warnings: string[] }> => {
  const iDbConn = await getAppDataDBConnection();

  const warnings: string[] = [];
  // iDB doesn't allow holding transaction while we await something
  // except iDB operation, so we have to use multiple separate ones...

  // Restore local entries in a separate transaction.
  const localEntriesArray = await iDbConn.getAll(LOCAL_ENTRY_TABLE_NAME);

  const [localEntriesMap, discardedEntries] = await restoreLocalEntries(
    localEntriesArray,
    onBeforeRequestFilePermission,
  );

  // Now a big transaction to pull most of the data
  const tx = iDbConn.transaction(ALL_TABLE_NAMES, 'readonly');

  // This will effectively fetch whatever defaults are set in the store.
  // This is a safety measure, theoretically all data should be in the DB
  // and hence re-assigned below.
  let { activeTabId, previewTabId, tabOrder } = useAppStore.getState();

  // Restore configuration data
  let contentViewCursor = await tx.objectStore(CONTENT_VIEW_TABLE_NAME).openCursor();

  while (contentViewCursor) {
    const { key, value } = contentViewCursor;
    switch (key) {
      case 'activeTabId':
        activeTabId = value as TabId;
        break;
      case 'previewTabId':
        previewTabId = value as TabId;
        break;
      case 'tabOrder':
        tabOrder = value as TabId[];
        break;
    }
    contentViewCursor = await contentViewCursor.continue();
  }

  // Read & Convert data to the appropriate types
  const sqlScriptsArray = await tx.objectStore(SQL_SCRIPT_TABLE_NAME).getAll();
  const sqlScripts = new Map(sqlScriptsArray.map((script) => [script.id, script]));

  const comparisonsArray = await tx.objectStore(COMPARISON_TABLE_NAME).getAll();
  const comparisons = new Map<ComparisonId, Comparison>(
    comparisonsArray.map((comparison) => [comparison.id as ComparisonId, comparison as Comparison]),
  );

  const tabsArray = await tx.objectStore(TAB_TABLE_NAME).getAll();
  const tabs = new Map<TabId, any>(tabsArray.map((tab) => [tab.id as TabId, tab]));

  const comparisonWrites: Map<ComparisonId, Comparison> = new Map();
  const tabWrites: Map<TabId, ComparisonTab> = new Map();

  // Normalize existing comparison entries to include newer persistence fields
  for (const [comparisonId, comparisonData] of comparisons.entries()) {
    const lastExecutionTime = (comparisonData as Partial<Comparison>).lastExecutionTime ?? null;
    const resultsTableName = (comparisonData as Partial<Comparison>).resultsTableName ?? null;
    const lastRunAt = (comparisonData as Partial<Comparison>).lastRunAt ?? null;

    if (
      comparisonData.lastExecutionTime !== lastExecutionTime ||
      comparisonData.resultsTableName !== resultsTableName ||
      (comparisonData as Partial<Comparison>).lastRunAt !== lastRunAt
    ) {
      const normalizedComparison: Comparison = {
        ...comparisonData,
        lastExecutionTime,
        lastRunAt,
        resultsTableName,
      };

      comparisons.set(comparisonId, normalizedComparison);
      comparisonWrites.set(comparisonId, normalizedComparison);
    }
  }

  const existingComparisonNames = new Set(
    Array.from(comparisons.values()).map((comparison) => comparison.name),
  );
  const existingScriptNames = new Set(sqlScriptsArray.map((script) => script.name));

  // Migrate legacy comparison tabs that still own their comparison data
  for (const [tabId, tabValue] of tabs.entries()) {
    if (!tabValue || tabValue.type !== 'comparison') {
      continue;
    }

    const comparisonTab = tabValue as any;

    if (comparisonTab.comparisonId) {
      // If the comparison record is missing (rare) backfill a minimal entry so the UI can list it
      if (!comparisons.has(comparisonTab.comparisonId)) {
        const fallbackName = findUniqueName(
          'Comparison',
          (value) => existingComparisonNames.has(value) || existingScriptNames.has(value),
        );

        const stubComparison: Comparison = {
          id: comparisonTab.comparisonId as ComparisonId,
          name: fallbackName,
          config: null,
          schemaComparison: null,
          lastExecutionTime: comparisonTab.lastExecutionTime ?? null,
          lastRunAt: comparisonTab.lastExecutionTime ? new Date().toISOString() : null,
          resultsTableName: comparisonTab.comparisonResultsTable ?? null,
          metadata: {
            sourceStats: null,
            partialResults: false,
            executionMetadata: null,
          },
        };

        comparisons.set(stubComparison.id, stubComparison);
        comparisonWrites.set(stubComparison.id, stubComparison);
        existingComparisonNames.add(fallbackName);
      }

      continue;
    }

    const desiredName: string = comparisonTab.name ?? 'Comparison';
    const uniqueName = findUniqueName(
      desiredName,
      (value) => existingComparisonNames.has(value) || existingScriptNames.has(value),
    );

    const comparisonId = makeComparisonId();

    const migratedComparison: Comparison = {
      id: comparisonId,
      name: uniqueName,
      config: comparisonTab.config ?? null,
      schemaComparison: comparisonTab.schemaComparison ?? null,
      lastExecutionTime: comparisonTab.lastExecutionTime ?? null,
      lastRunAt: comparisonTab.lastExecutionTime ? new Date().toISOString() : null,
      resultsTableName: comparisonTab.comparisonResultsTable ?? null,
      metadata: {
        sourceStats: null,
        partialResults: false,
        executionMetadata: null,
      },
    };

    existingComparisonNames.add(uniqueName);

    const viewingResults =
      'viewingResults' in comparisonTab
        ? Boolean(comparisonTab.viewingResults)
        : comparisonTab.wizardStep === 'results';

    const migratedTab: ComparisonTab = {
      type: 'comparison',
      id: comparisonTab.id,
      comparisonId,
      viewingResults,
      lastExecutionTime: comparisonTab.lastExecutionTime ?? null,
      comparisonResultsTable: comparisonTab.comparisonResultsTable ?? null,
      dataViewStateCache: comparisonTab.dataViewStateCache ?? null,
    };

    comparisons.set(comparisonId, migratedComparison);
    tabs.set(tabId, migratedTab);

    comparisonWrites.set(comparisonId, migratedComparison);
    tabWrites.set(tabId, migratedTab);
  }

  const dataSourceStore = tx.objectStore(DATA_SOURCE_TABLE_NAME);
  const dataSourcesArray = await dataSourceStore.getAll();
  let dataSources = new Map(dataSourcesArray.map((dv) => [dv.id, dv]));
  const dataSourceByLocalEntryId = new Map<LocalEntryId, AnyDataSource>(
    dataSourcesArray
      .filter((dv) => 'fileSourceId' in dv)
      .map((dv) => [(dv as any).fileSourceId, dv]),
  );

  await tx.done;

  if (comparisonWrites.size > 0 || tabWrites.size > 0) {
    const migrationTx = iDbConn.transaction([COMPARISON_TABLE_NAME, TAB_TABLE_NAME], 'readwrite');

    const comparisonStore = migrationTx.objectStore(COMPARISON_TABLE_NAME);
    for (const comparison of comparisonWrites.values()) {
      await comparisonStore.put(comparison, comparison.id);
    }

    const tabStore = migrationTx.objectStore(TAB_TABLE_NAME);
    for (const tab of tabWrites.values()) {
      await tabStore.put(tab, tab.id);
    }

    await migrationTx.done;
  }

  // The following mirrors the logic for adding new data sources.
  // In reality currently our database is created from scratch, so it
  // should be impossible to have duplicates during restore. But
  // our shared api's require a set to be passed in so...
  const _reservedViews = new Set([] as string[]);
  const _reservedDbs = new Set([] as string[]);

  // TODO: Check for tabs that are missing associated data views/scripts and rop them
  // with some user warning

  // Normally we should have all data sources in the store, but we allow recovering
  // from this specific inconsistency, as it is pretty easy to re-create them.
  // Except of course, none of the tabs may be using them as we generate new ids
  const missingDataSources: Map<PersistentDataSourceId, AnyDataSource> = new Map();
  const validDataSources = new Set<PersistentDataSourceId>();

  // For data source files collect all registered files
  const registeredFiles = new Map<LocalEntryId, File>();

  // Re-create data views and local db's in duckDB
  const registerPromises = Array.from(localEntriesMap.values()).map(async (localEntry) => {
    if (localEntry.kind !== 'file' || localEntry.fileType !== 'data-source') {
      return;
    }

    // Catch NotFoundError and other issues with file handles
    try {
      switch (localEntry.ext) {
        case 'duckdb': {
          // Get the existing data source for this entry
          let dataSource = dataSourceByLocalEntryId.get(localEntry.id);

          if (!dataSource || dataSource.type !== 'attached-db') {
            // This is a data corruption, but we can recover from it
            dataSource = addLocalDB(localEntry, _reservedDbs);

            // save to the map
            missingDataSources.set(dataSource.id, dataSource);
          }

          validDataSources.add(dataSource.id);

          if (!localEntry.handle) {
            warnings.push(
              `File handle is null for ${localEntry.name}, skipping database attachment.`,
            );
            discardedEntries.push({ type: 'removed', entry: localEntry, reason: 'no-handle' });
            break;
          }

          const regFile = await registerAndAttachDatabase(
            conn,
            localEntry.handle,
            `${localEntry.uniqueAlias}.${localEntry.ext}`,
            dataSource.dbName,
          );
          if (!regFile) {
            throw new Error(`Failed to register and attach database ${dataSource.dbName}`);
          }
          registeredFiles.set(localEntry.id, regFile);
          break;
        }
        case 'xlsx': {
          // For XLSX files, we need to:
          // 1. Get the current sheet names
          // 2. Compare with stored data sources for this file
          // 3. Keep valid sheets, register missing sheets, remove deleted sheets

          if (!localEntry.handle) {
            warnings.push(`File handle is null for ${localEntry.name}, skipping restoration.`);
            discardedEntries.push({ type: 'removed', entry: localEntry, reason: 'no-handle' });
            break;
          }

          const xlsxFile = await localEntry.handle.getFile();
          // Get current sheet names
          const currentSheetNames = await getXlsxSheetNames(xlsxFile);

          if (currentSheetNames.length === 0) {
            // No sheets defined in workbook, skip and remove entry
            warnings.push(`XLSX file ${localEntry.name} has no sheets.`);
            // Remove this entry from state and mark as discarded
            localEntriesMap.delete(localEntry.id);
            discardedEntries.push({ type: 'removed', entry: localEntry, reason: 'no-sheets' });
            break;
          }

          // Register the file with DuckDB
          const fileName = `${localEntry.uniqueAlias}.${localEntry.ext}`;

          // Register file handle - this may throw NotFoundError if the file no longer exists
          const regFile = await registerFileHandle(conn, localEntry.handle, fileName);
          if (!regFile) {
            throw new Error(`Failed to register file handle for ${fileName}`);
          }
          registeredFiles.set(localEntry.id, regFile);

          // Find all data sources associated with this file
          const associatedDataSources = Array.from(dataSources.values()).filter(
            (ds) => ds.type === 'xlsx-sheet' && ds.fileSourceId === localEntry.id,
          ) as XlsxSheetView[];

          // Create a set of current sheet names for quick lookup
          const currentSheetSet = new Set(currentSheetNames);

          // Check for data sources that need to be removed (sheets no longer in the file)
          const existingDataSources = associatedDataSources.filter((ds) =>
            currentSheetSet.has(ds.sheetName),
          );

          // Find sheets that need to be added (not in existing data sources)
          const existingSheetNames = new Set(existingDataSources.map((ds) => ds.sheetName));
          const newSheets = currentSheetNames.filter((name) => !existingSheetNames.has(name));

          // Prepare to track sheet outcomes
          const succeededSheets: string[] = [];
          const skippedSheets: string[] = [];
          // Create data sources for new sheets
          for (const sheetName of newSheets) {
            const sheetDataSource = addXlsxSheetDataSource(localEntry, sheetName, _reservedViews);
            _reservedViews.add(sheetDataSource.viewName);
            missingDataSources.set(sheetDataSource.id, sheetDataSource);
            try {
              await createXlsxSheetView(conn, fileName, sheetName, sheetDataSource.viewName);
              validDataSources.add(sheetDataSource.id);
              succeededSheets.push(sheetName);
            } catch (err) {
              const msg = err instanceof Error ? err.message : String(err);
              if (msg.includes('No rows found')) {
                skippedSheets.push(sheetName);
                continue;
              }
              throw err;
            }
          }

          // Register existing sheets
          for (const dataSource of existingDataSources) {
            try {
              await createXlsxSheetView(conn, fileName, dataSource.sheetName, dataSource.viewName);
              validDataSources.add(dataSource.id);
              succeededSheets.push(dataSource.sheetName);
            } catch (err) {
              const msg = err instanceof Error ? err.message : String(err);
              if (msg.includes('No rows found')) {
                skippedSheets.push(dataSource.sheetName);
                continue;
              }
              throw err;
            }
          }
          // If no sheets had data, remove the entry completely
          if (succeededSheets.length === 0) {
            warnings.push(`XLSX file ${localEntry.name} has no data and was removed.`);
            localEntriesMap.delete(localEntry.id);
            discardedEntries.push({ type: 'removed', entry: localEntry, reason: 'no-data' });
            break;
          }
          // Warn about any skipped empty sheets
          if (skippedSheets.length > 0) {
            warnings.push(
              `Skipped empty sheets in ${localEntry.name}: ${skippedSheets.join(', ')}`,
            );
          }
          break;
        }
        case 'db': {
          // Get the existing data source for this entry
          let dataSource = dataSourceByLocalEntryId.get(localEntry.id);

          if (!dataSource || dataSource.type !== 'attached-db') {
            // This is a data corruption, but we can recover from it
            dataSource = addLocalDB(localEntry, _reservedDbs);

            // save to the map
            missingDataSources.set(dataSource.id, dataSource);
          }

          validDataSources.add(dataSource.id);

          if (!localEntry.handle) {
            warnings.push(
              `File handle is null for ${localEntry.name}, skipping database attachment.`,
            );
            discardedEntries.push({ type: 'removed', entry: localEntry, reason: 'no-handle' });
            break;
          }

          const regFile = await registerAndAttachDatabase(
            conn,
            localEntry.handle,
            `${localEntry.uniqueAlias}.${localEntry.ext}`,
            dataSource.dbName,
          );
          if (!regFile) {
            throw new Error(`Failed to register and attach database ${dataSource.dbName}`);
          }
          registeredFiles.set(localEntry.id, regFile);
          break;
        }
        default: {
          // Get the existing data source for this entry
          let dataSource = dataSourceByLocalEntryId.get(localEntry.id);

          if (!dataSource || dataSource.type === 'attached-db' || dataSource.type === 'remote-db') {
            // This is a data corruption, but we can recover from it
            dataSource = addFlatFileDataSource(localEntry, _reservedViews);
            _reservedViews.add(dataSource.viewName);

            // save to the map
            missingDataSources.set(dataSource.id, dataSource);
          }

          validDataSources.add(dataSource.id);

          // Then register the file source and create the view.
          // TODO: this may potentially fail - we should handle this case
          const regFile = await registerFileSourceAndCreateView(
            conn,
            localEntry.handle,
            localEntry.ext,
            `${localEntry.uniqueAlias}.${localEntry.ext}`,
            (dataSource as AnyFlatFileDataSource).viewName,
          );
          if (regFile) {
            registeredFiles.set(localEntry.id, regFile);
          }
          break;
        }
      }
    } catch (error) {
      // Handle errors with file handles (NotFoundError, etc.)
      // console.error(`Error processing file ${localEntry.name}:`, error);

      // Add to discarded entries
      discardedEntries.push({
        type: 'error',
        entry: localEntry,
        reason: error instanceof Error ? error.message : String(error),
      });

      // Remove from local entries map
      localEntriesMap.delete(localEntry.id);

      // Add a warning
      warnings.push(
        `File ${localEntry.name} could not be accessed and was removed from the workspace.`,
      );
    }
  });

  await Promise.all(registerPromises);

  // Handle remote databases - they need to be re-attached
  const remoteDatabases = Array.from(dataSources.values()).filter(
    (ds) => ds.type === 'remote-db',
  ) as RemoteDB[];

  // We don't re-attach remote databases here because:
  // 1. They will be re-attached in reconnectRemoteDatabases() after app init
  // 2. We want to handle connection errors properly
  // Just mark them as valid so they don't get deleted
  for (const remoteDb of remoteDatabases) {
    validDataSources.add(remoteDb.id);
  }

  if (missingDataSources.size > 0) {
    // Ok, we need yet another transaction to add the missing data views
    await persistPutDataSources(iDbConn, missingDataSources.values());

    // Add missing data views to state and store
    dataSources = new Map([...dataSources, ...missingDataSources]);
  }

  // Add new local entries to persistent store
  const existingLocalEntryIds = new Set(localEntriesArray.map((entry) => entry.id));
  const newLocalEntries = Array.from(localEntriesMap.entries()).filter(
    ([id, _]) => !existingLocalEntryIds.has(id),
  );
  if (newLocalEntries.length > 0) {
    await persistAddLocalEntry(iDbConn, newLocalEntries, []);
  }

  // Delete outdated data sources
  const outdatedDataSources = new Set<PersistentDataSourceId>();
  for (const ds of Array.from(dataSources.values())) {
    if (validDataSources.has(ds.id)) {
      continue;
    }
    dataSources.delete(ds.id);
    outdatedDataSources.add(ds.id);
  }

  // Create the updated state for tabs
  const tabsToDelete: TabId[] = [];

  for (const [tabId, tab] of tabs.entries()) {
    if (tab.type === 'data-source') {
      if (outdatedDataSources.has(tab.dataSourceId)) {
        tabsToDelete.push(tabId);
      }
    }
  }

  let newTabs = tabs;
  let newTabOrder = tabOrder;
  let newActiveTabId = activeTabId;
  let newPreviewTabId = previewTabId;

  if (tabsToDelete.length > 0) {
    const result = deleteTabImpl({
      deleteTabIds: tabsToDelete,
      tabs,
      tabOrder,
      activeTabId,
      previewTabId,
    });

    newTabs = result.newTabs;
    newTabOrder = result.newTabOrder;
    newActiveTabId = result.newActiveTabId;
    newPreviewTabId = result.newPreviewTabId;
  }

  if (outdatedDataSources.size > 0) {
    await persistDeleteDataSource(
      iDbConn,
      outdatedDataSources,
      discardedEntries.map((entry) => entry.entry.id),
    );
  }
  if (tabsToDelete.length) {
    await persistDeleteTab(iDbConn, tabsToDelete, newActiveTabId, newPreviewTabId, newTabOrder);
  }

  // Read database meta data
  // console.log('[restore] Getting database metadata...');
  const databaseMetadata = await getDatabaseModel(conn);
  // console.log('[restore] Database metadata:', databaseMetadata);

  // Always add the PondPilot system database to dataSources
  // This ensures it's visible even when empty on fresh start
  if (!dataSources.has(SYSTEM_DATABASE_ID)) {
    const systemDb: LocalDB = {
      type: 'attached-db',
      id: SYSTEM_DATABASE_ID,
      dbName: SYSTEM_DATABASE_NAME,
      dbType: 'duckdb',
      fileSourceId: SYSTEM_DATABASE_FILE_SOURCE_ID,
    };
    dataSources.set(SYSTEM_DATABASE_ID, systemDb);
  }

  // Always ensure system database has metadata, even if empty
  if (!databaseMetadata.has(SYSTEM_DATABASE_NAME)) {
    databaseMetadata.set(SYSTEM_DATABASE_NAME, {
      name: SYSTEM_DATABASE_NAME,
      schemas: [
        {
          name: 'main',
          objects: [],
        },
      ],
    });
  }

  // Clean up orphaned data sources if browser doesn't support persistent file handles
  if (!fileSystemService.canPersistHandles()) {
    const orphanedDataSourceIds = new Set<PersistentDataSourceId>();
    const orphanedTabIds = new Set<TabId>();

    // Find all file-based data sources that don't have corresponding local entries
    for (const [dataSourceId, dataSource] of dataSources) {
      if (dataSource.type === 'attached-db' || dataSource.type === 'remote-db') {
        continue;
      }

      // Check if the file source exists in localEntriesMap
      if (!localEntriesMap.has(dataSource.fileSourceId)) {
        orphanedDataSourceIds.add(dataSourceId);

        // Also find tabs that reference this data source
        for (const [tabId, tab] of newTabs) {
          if (tab.type === 'data-source' && tab.dataSourceId === dataSourceId) {
            orphanedTabIds.add(tabId);
          }
        }
      }
    }

    // Remove orphaned data sources
    if (orphanedDataSourceIds.size > 0) {
      for (const dataSourceId of orphanedDataSourceIds) {
        const dataSource = dataSources.get(dataSourceId);
        if (dataSource && dataSource.type !== 'attached-db' && dataSource.type !== 'remote-db') {
          // Drop the view from DuckDB
          try {
            if (dataSource.type === 'xlsx-sheet') {
              await dropViewAndUnregisterFile(conn, dataSource.viewName, undefined);
            } else if (
              dataSource.type === 'csv' ||
              dataSource.type === 'json' ||
              dataSource.type === 'parquet'
            ) {
              await dropViewAndUnregisterFile(conn, dataSource.viewName, undefined);
            }
          } catch (error) {
            console.warn(`Failed to drop orphaned view ${dataSource.viewName}:`, error);
          }
        }
        dataSources.delete(dataSourceId);
      }

      // Persist the deletion of orphaned data sources
      await persistDeleteDataSource(iDbConn, orphanedDataSourceIds, []);
    }

    // Remove orphaned tabs
    if (orphanedTabIds.size > 0) {
      const deleteResult = deleteTabImpl({
        deleteTabIds: Array.from(orphanedTabIds),
        tabs: newTabs,
        tabOrder: newTabOrder,
        activeTabId: newActiveTabId,
        previewTabId: newPreviewTabId,
      });

      newTabs = deleteResult.newTabs;
      newTabOrder = deleteResult.newTabOrder;
      newActiveTabId = deleteResult.newActiveTabId;
      newPreviewTabId = deleteResult.newPreviewTabId;

      // Persist tab deletions
      await persistDeleteTab(
        iDbConn,
        Array.from(orphanedTabIds),
        newActiveTabId,
        newPreviewTabId,
        newTabOrder,
      );
    }

    if (orphanedDataSourceIds.size > 0 || orphanedTabIds.size > 0) {
      warnings.push(
        `Cleaned up ${orphanedDataSourceIds.size} orphaned file views and ${orphanedTabIds.size} tabs. ` +
          'Files need to be re-selected in browsers without persistent file access support.',
      );
    }
  }

  // Finally update the store with the hydrated data
  useAppStore.setState(
    {
      _iDbConn: iDbConn,
      databaseMetadata,
      dataSources,
      localEntries: localEntriesMap,
      registeredFiles,
      sqlScripts,
      comparisons,
      tabs: newTabs,
      tabOrder: newTabOrder,
      activeTabId: newActiveTabId,
      previewTabId: newPreviewTabId,
    },
    undefined,
    'AppStore/restoreAppDataFromIDB',
  );

  // Return the discarded entries for error reporting
  return { discardedEntries, warnings };
};

export const resetAppData = async (db: IDBPDatabase<AppIdbSchema>) => {
  const tx = db.transaction(ALL_TABLE_NAMES, 'readwrite');

  // Clear all data from the stores
  await Promise.all(ALL_TABLE_NAMES.map((tableName) => tx.objectStore(tableName).clear()));
  await tx.done;
};<|MERGE_RESOLUTION|>--- conflicted
+++ resolved
@@ -10,12 +10,8 @@
 import { persistAddLocalEntry } from '@controllers/file-system/persist';
 import { persistDeleteTab } from '@controllers/tab/persist';
 import { deleteTabImpl } from '@controllers/tab/pure';
-<<<<<<< HEAD
 import { ConnectionPool } from '@engines/types';
-=======
-import { AsyncDuckDBConnectionPool } from '@features/duckdb-context/duckdb-connection-pool';
 import { Comparison, ComparisonId } from '@models/comparison';
->>>>>>> e75d9f08
 import {
   AnyDataSource,
   AnyFlatFileDataSource,
