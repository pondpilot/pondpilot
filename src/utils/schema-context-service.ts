import { PERSISTENT_DB_NAME } from '@models/db-persistence';

import { getDatabaseModel } from '../controllers/db/duckdb-meta';
import { AsyncDuckDBConnectionPool } from '../features/duckdb-context/duckdb-connection-pool';
import { DBTableOrView } from '../models/db';
import {
  SchemaContext,
  SchemaContextConfig,
  SchemaContextTable,
  SchemaContextSchema,
  SchemaContextColumn,
  DEFAULT_SCHEMA_CONTEXT_CONFIG,
} from '../models/schema-context';

export class SchemaContextService {
  private config: SchemaContextConfig;

  constructor(config: Partial<SchemaContextConfig> = {}) {
    this.config = { ...DEFAULT_SCHEMA_CONTEXT_CONFIG, ...config };
  }

  /**
   * Extract table/view names referenced in SQL statement using DuckDB's parser
   */
  private async extractReferencedTables(
    conn: AsyncDuckDBConnectionPool,
    sqlStatement?: string,
  ): Promise<string[]> {
    if (!sqlStatement) return [];

    try {
      // Use DuckDB's getTableNames API to get accurate table references
      const pooledConn = await conn.getPooledConnection();
      try {
        const tableNames = await pooledConn.getTableNames(sqlStatement);

        // If getTableNames returns empty, fall back to regex
        if (tableNames.length === 0) {
          const regexResult = this.extractReferencedTablesRegex(sqlStatement);
          return regexResult;
        }

        const normalized = tableNames.map((name: string) => name.toLowerCase());
        return normalized;
      } finally {
        await pooledConn.close();
      }
    } catch (error) {
      // Fallback to regex-based extraction if getTableNames fails
      const regexResult = this.extractReferencedTablesRegex(sqlStatement);
      return regexResult;
    }
  }

  /**
   * Fallback regex-based table extraction
   */
  private extractReferencedTablesRegex(sqlStatement: string): string[] {
    const patterns = [
      /\bFROM\s+([`"']?)(\w+)\1(?:\s+(?:AS\s+)?([`"']?)(\w+)\3)?/gi,
      /\bJOIN\s+([`"']?)(\w+)\1(?:\s+(?:AS\s+)?([`"']?)(\w+)\3)?/gi,
      /\bINTO\s+([`"']?)(\w+)\1/gi,
      /\bUPDATE\s+([`"']?)(\w+)\1/gi,
      /\bINSERT\s+INTO\s+([`"']?)(\w+)\1/gi,
      /\bDELETE\s+FROM\s+([`"']?)(\w+)\1/gi,
      /\bWITH\s+(\w+)\s+AS/gi,
    ];

    const tableNames = new Set<string>();

    patterns.forEach((pattern) => {
      let match;
      while ((match = pattern.exec(sqlStatement)) !== null) {
        // Extract table name (group 2 for most patterns)
        const tableName = match[2];
        if (
          tableName &&
          !['SELECT', 'WHERE', 'ORDER', 'GROUP', 'HAVING'].includes(tableName.toUpperCase())
        ) {
          tableNames.add(tableName.toLowerCase());
        }
      }
    });

    return Array.from(tableNames);
  }

  /**
   * Find tables that are directly related to the given tables through foreign keys
   */
  private findRelatedTables(referencedTables: string[], databaseModel: Map<string, any>): string[] {
    const relatedTables = new Set<string>();

    // For each referenced table, find tables that reference it or are referenced by it
<<<<<<< HEAD
    for (const [, database] of databaseModel.entries()) {
=======
    for (const [_dbName, database] of databaseModel.entries()) {
>>>>>>> 3ef58400
      for (const schema of database.schemas) {
        for (const table of schema.objects) {
          const tableLower = table.name.toLowerCase();
          const isReferenced = referencedTables.some(
            (ref) => ref === tableLower || ref.endsWith(`.${tableLower}`),
          );

          if (isReferenced) {
            // Look for foreign key relationships in column names
            for (const column of table.columns) {
              const colName = column.name.toLowerCase();
              // Common FK patterns: table_id, fk_table, table_fk, etc.
              const fkPatterns = [/_id$/, /^fk_/, /_fk$/, /^id_/];

              if (fkPatterns.some((pattern) => pattern.test(colName))) {
                // Extract potential table name from FK column
                const potentialTable = colName
                  .replace(/^fk_/, '')
                  .replace(/_fk$/, '')
                  .replace(/_id$/, '')
                  .replace(/^id_/, '');

                if (potentialTable && potentialTable !== tableLower) {
                  relatedTables.add(potentialTable);
                }
              }
            }
          }

          // Also check if this table references any of our referenced tables
          for (const column of table.columns) {
            const colName = column.name.toLowerCase();

            for (const refTable of referencedTables) {
              const refTableName = refTable.split('.').pop() || refTable;
              if (
                colName === `${refTableName}_id` ||
                colName === `fk_${refTableName}` ||
                colName === `${refTableName}_fk` ||
                colName === `id_${refTableName}`
              ) {
                relatedTables.add(tableLower);
              }
            }
          }
        }
      }
    }

    // Remove any tables that are already in the referenced list
    referencedTables.forEach((ref) => {
      relatedTables.delete(ref.toLowerCase());
      relatedTables.delete(ref.split('.').pop()?.toLowerCase() || '');
    });

    return Array.from(relatedTables);
  }

  /**
   * Calculate priority score for a table based on context
   */
  private calculateTablePriority(
    table: DBTableOrView,
    referencedTables: string[],
    schemaName: string,
  ): number {
    let priority = 0;

    // Much higher priority for referenced tables (these are the most relevant)
    const tableLower = table.name.toLowerCase();
    const schemaQualifiedName = `${schemaName}.${tableLower}`;

    const isReferenced =
      referencedTables.includes(tableLower) ||
      referencedTables.includes(schemaQualifiedName) ||
      referencedTables.some((ref) => ref.endsWith(`.${tableLower}`));

    if (isReferenced) {
      priority += 1000;
    }

    // Slightly higher priority for tables vs views
    if (table.type === 'table') {
      priority += 5;
    }

    // Higher priority for main schema
    if (schemaName === 'main') {
      priority += 10;
    }

    // Lower priority for tables with many columns (likely less focused)
    if (table.columns.length > 20) {
      priority -= 5;
    }

    return priority;
  }

  /**
   * Estimate the character size of a table's schema representation
   */
  private estimateTableSize(table: DBTableOrView): number {
    let size = table.name.length + 20; // Base size for table name and formatting

    table.columns.forEach((column) => {
      size += column.name.length + 5; // Column name + comma + space
      if (this.config.includeColumnTypes) {
        size += column.databaseType.length + 3; // Type + parentheses
      }
      if (this.config.includeNullability) {
        size += column.nullable ? 8 : 12; // " NULL" or " NOT NULL"
      }
    });

    return size;
  }

  /**
   * Convert database table to schema context table
   */
  private convertToSchemaContextTable(table: DBTableOrView, priority: number): SchemaContextTable {
    const columns: SchemaContextColumn[] = table.columns
      .slice(0, this.config.maxColumnsPerTable)
      .map((column) => ({
        name: column.name,
        type: this.config.includeColumnTypes ? column.databaseType : undefined,
        nullable: this.config.includeNullability ? column.nullable : undefined,
      }));

    return {
      name: table.name,
      type: table.type,
      columns,
      priority,
      estimatedSize: this.estimateTableSize(table),
    };
  }

  /**
   * Generate schema context from database model with 3 sections:
   * 1. Full info for tables used in SQL statement
   * 2. Tables directly related to section 1
   * 3. Other tables using priority logic
   */
  async generateSchemaContext(
    conn: AsyncDuckDBConnectionPool,
    sqlStatement?: string,
    mentionedTables?: string[],
  ): Promise<SchemaContext> {
    // Combine referenced tables from SQL and explicitly mentioned tables
    const referencedTables = await this.extractReferencedTables(conn, sqlStatement);
    if (mentionedTables && mentionedTables.length > 0) {
      // Add mentioned tables to referenced tables (deduplicate)
      const allTables = new Set([
        ...referencedTables,
        ...mentionedTables.map((t) => t.toLowerCase()),
      ]);
      referencedTables.length = 0;
      referencedTables.push(...Array.from(allTables));
    }

    const databaseModel = await getDatabaseModel(conn);
    const relatedTables = this.findRelatedTables(referencedTables, databaseModel);

    const schemas: SchemaContextSchema[] = [];
    let totalSize = 0;
    const includedTables: string[] = [];
    const excludedTables: string[] = [];

    // Collect all tables and categorize them
    const section1Tables: Array<{ dbName: string; schema: any; table: DBTableOrView }> = [];
    const section2Tables: Array<{ dbName: string; schema: any; table: DBTableOrView }> = [];
    const section3Tables: Array<{ dbName: string; schema: any; table: DBTableOrView }> = [];

    for (const [dbName, database] of databaseModel.entries()) {
      for (const schema of database.schemas) {
        for (const table of schema.objects) {
          const tableLower = table.name.toLowerCase();

          if (
            referencedTables.some((ref) => ref === tableLower || ref.endsWith(`.${tableLower}`))
          ) {
            section1Tables.push({ dbName, schema, table });
          } else if (relatedTables.includes(tableLower)) {
            section2Tables.push({ dbName, schema, table });
          } else {
            section3Tables.push({ dbName, schema, table });
          }
        }
      }
    }

    // Tables are now categorized into 3 sections

    // Process tables in 3 sections
    const processedSchemas = new Map<string, SchemaContextSchema>();

    // Helper function to add table to schema
    const addTableToSchema = (
      dbName: string,
      schemaObj: any,
      table: DBTableOrView,
      priority: number,
    ) => {
      const schemaKey = `${dbName}.${schemaObj.name}`;
      const schemaName =
        schemaObj.name === 'main' && dbName === PERSISTENT_DB_NAME ? 'main' : schemaKey;

      if (!processedSchemas.has(schemaKey)) {
        processedSchemas.set(schemaKey, {
          name: schemaName,
          tables: [],
          estimatedSize: 0,
        });
      }

      const schemaContext = processedSchemas.get(schemaKey)!;
      const contextTable = this.convertToSchemaContextTable(table, priority);

      // Check size limits
      if (
        totalSize + contextTable.estimatedSize <= this.config.maxTotalSize &&
        schemaContext.tables.length < this.config.maxTablesPerSchema
      ) {
        schemaContext.tables.push(contextTable);
        schemaContext.estimatedSize += contextTable.estimatedSize;
        totalSize += contextTable.estimatedSize;
        includedTables.push(`${dbName}.${schemaObj.name}.${table.name}`);
        return true;
      }
      excludedTables.push(`${dbName}.${schemaObj.name}.${table.name}`);
      return false;
    };

    // Section 1: Referenced tables (highest priority - include ALL columns)
    for (const { dbName, schema, table } of section1Tables) {
      addTableToSchema(dbName, schema, table, 10000);
    }

    // Section 2: Related tables (high priority)
    for (const { dbName, schema, table } of section2Tables) {
      addTableToSchema(dbName, schema, table, 5000);
    }

    // Section 3: Other tables (use normal priority calculation)
    // Sort by priority first
    const sortedSection3 = section3Tables
      .map(({ dbName, schema, table }) => ({
        dbName,
        schema,
        table,
        priority: this.calculateTablePriority(table, referencedTables, schema.name),
      }))
      .sort((a, b) => b.priority - a.priority);

    for (const { dbName, schema, table, priority } of sortedSection3) {
      if (totalSize >= this.config.maxTotalSize * 0.8) break; // Leave some buffer
      addTableToSchema(dbName, schema, table, priority);
    }

    // Convert map to array
    schemas.push(...processedSchemas.values());

    return {
      schemas,
      totalSize,
      truncated: excludedTables.length > 0,
      includedTables,
      excludedTables,
    };
  }

  /**
   * Format schema context as text for AI consumption with 3 sections
   */
  formatSchemaContextForAI(schemaContext: SchemaContext): string {
    if (schemaContext.schemas.length === 0) {
      return 'No database schema available.';
    }

    let formatted = 'Database Schema:\n';

    // Group tables by priority to identify sections
    const allTables: Array<{ schema: string; table: SchemaContextTable }> = [];
    schemaContext.schemas.forEach((schema) => {
      schema.tables.forEach((table) => {
        allTables.push({ schema: schema.name, table });
      });
    });

    // Sort by priority to group into sections
    allTables.sort((a, b) => b.table.priority - a.table.priority);

    // Identify section boundaries based on priority ranges
    const section1Tables = allTables.filter((t) => t.table.priority >= 10000);
    const section2Tables = allTables.filter(
      (t) => t.table.priority >= 5000 && t.table.priority < 10000,
    );
    const section3Tables = allTables.filter((t) => t.table.priority < 5000);

    // Format Section 1: Tables referenced in SQL
    if (section1Tables.length > 0) {
      formatted += '\n## Section 1: Tables Referenced in Query\n';
      formatted += '*These tables are directly used in your SQL statement*\n';

      section1Tables.forEach(({ schema, table }) => {
        formatted += `\n### ${table.type.toUpperCase()}: ${schema}.${table.name}\n`;
        formatted += 'Columns:\n';
        table.columns.forEach((column) => {
          let columnLine = `- ${column.name}`;
          if (column.type) {
            columnLine += `: ${column.type}`;
          }
          if (column.nullable !== undefined) {
            columnLine += column.nullable ? ' (nullable)' : ' (not null)';
          }
          formatted += `${columnLine}\n`;
        });
      });
    }

    // Format Section 2: Related tables
    if (section2Tables.length > 0) {
      formatted += '\n## Section 2: Related Tables\n';
      formatted += '*Tables that have foreign key relationships with referenced tables*\n';

      section2Tables.forEach(({ schema, table }) => {
        formatted += `\n### ${table.type.toUpperCase()}: ${schema}.${table.name}\n`;
        formatted += 'Columns:\n';
        table.columns.forEach((column) => {
          let columnLine = `- ${column.name}`;
          if (column.type) {
            columnLine += `: ${column.type}`;
          }
          if (column.nullable !== undefined) {
            columnLine += column.nullable ? ' (nullable)' : ' (not null)';
          }
          formatted += `${columnLine}\n`;
        });
      });
    }

    // Format Section 3: Other tables
    if (section3Tables.length > 0) {
      formatted += '\n## Section 3: Other Available Tables\n';
      formatted += '*Additional tables in the database*\n';

      // Group by schema for section 3
      const bySchema = new Map<string, typeof section3Tables>();
      section3Tables.forEach((item) => {
        if (!bySchema.has(item.schema)) {
          bySchema.set(item.schema, []);
        }
        bySchema.get(item.schema)!.push(item);
      });

      bySchema.forEach((tables, schemaName) => {
        formatted += `\n### Schema: ${schemaName}\n`;
        tables.forEach(({ table }) => {
          formatted += `- ${table.type.toUpperCase()}: ${table.name}`;
          if (table.columns.length <= 5) {
            formatted += ` (${table.columns.map((c) => c.name).join(', ')})`;
          } else {
            formatted += ` (${table.columns.length} columns)`;
          }
          formatted += '\n';
        });
      });
    }

    if (schemaContext.truncated) {
      formatted += '\n*Note: Schema has been truncated due to size limits. ';
      formatted += `Showing ${schemaContext.includedTables.length} most relevant tables.*\n`;
    }

    return formatted;
  }

  /**
   * Update configuration
   */
  updateConfig(config: Partial<SchemaContextConfig>): void {
    this.config = { ...this.config, ...config };
  }
}

// Global instance
let schemaContextServiceInstance: SchemaContextService | null = null;

export function getSchemaContextService(
  config?: Partial<SchemaContextConfig>,
): SchemaContextService {
  if (!schemaContextServiceInstance) {
    schemaContextServiceInstance = new SchemaContextService(config);
  } else if (config) {
    schemaContextServiceInstance.updateConfig(config);
  }
  return schemaContextServiceInstance;
}<|MERGE_RESOLUTION|>--- conflicted
+++ resolved
@@ -92,11 +92,7 @@
     const relatedTables = new Set<string>();
 
     // For each referenced table, find tables that reference it or are referenced by it
-<<<<<<< HEAD
-    for (const [, database] of databaseModel.entries()) {
-=======
     for (const [_dbName, database] of databaseModel.entries()) {
->>>>>>> 3ef58400
       for (const schema of database.schemas) {
         for (const table of schema.objects) {
           const tableLower = table.name.toLowerCase();
