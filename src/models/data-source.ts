import { PERSISTENT_DB_NAME } from './db-persistence';
import { LocalEntryId } from './file-system';
import { NewId } from './new-id';
import { EngineType } from '../engines/types';

// We have two types of data view sources:
// 1. Persistent - these are stored in app state to allow
//    reloading the app and restoring the state. Locally added
//    non-databse files produce persistent data views.
//    In some cases we have non-flat sources, like databases and
//    may later have partioned parquet files, multi-file csv views etc.
// 2. Transient - these are not stored as a separate object in app state and
//    are created on the fly by the Tab. As of today this is only
//    scripts, that needs to store last executed query, which is stored
//    in the tab state directly.

export type PersistentDataSourceId = NewId<'PersistentDataSourceId'>;

/**
 * Types of remote database connections
 */
export type RemoteConnectionType =
  | 'url' // Legacy direct URL connections
  | 'postgres' // PostgreSQL via connection system
  | 'mysql' // MySQL via connection system
  | 'motherduck' // MotherDuck cloud service
  | 's3' // S3/cloud storage
  | 'http'; // HTTP/HTTPS endpoints

/**
 * Every single file data source must have a unique id & and a reference to
 * the file providing the data.
 */
interface SingleFileDataSourceBase {
  id: PersistentDataSourceId;

  /**
   * Unique identifier for the file providing the data. One file can provide
   * multiple data views (e.g. multiple sheets in a spreadsheet).
   */
  fileSourceId: LocalEntryId;
}

/**
 * Flat file data source is a data source that is a 1-1 mapping
 * from a single file to a single data view.
 * It is a flat file, like CSV or Parquet.
 *
 * Note, that a folder of CSVs, or Parquets etc. can also be read
 * as a single partitioned data source. These are not supported
 * yet, but will be a different type of data source.
 */
interface FlatFileDataSource extends SingleFileDataSourceBase {
  /**
   * Unqualified unquoted view name.
   *
   * Remember to use `toDuckDBIdentifier` to escape the name in query.
   */
  viewName: string;
}

export interface CSVView extends FlatFileDataSource {
  readonly type: 'csv';
}

export interface JSONView extends FlatFileDataSource {
  readonly type: 'json';
}

export interface ParquetView extends FlatFileDataSource {
  readonly type: 'parquet';
}

/**
 * Xlsx themselves are non-flat file data source as it may contain
 * multiple sheets. But we create a persistent data source for each
 * sheet for user convenience, creating managed views and reconciling
 * sheet vs. views changes on init/external file change.
 */
export interface XlsxSheetView extends FlatFileDataSource {
  readonly type: 'xlsx-sheet';

  /**
   * Name of the sheet in the spreadsheet.
   */
  sheetName: string;
}

// Statistical file formats (Tauri-only)
export interface SAS7BDATView extends FlatFileDataSource {
  readonly type: 'sas7bdat';
}

export interface XPTView extends FlatFileDataSource {
  readonly type: 'xpt';
}

export interface SAVView extends FlatFileDataSource {
  readonly type: 'sav';
}

export interface ZSAVView extends FlatFileDataSource {
  readonly type: 'zsav';
}

export interface PORView extends FlatFileDataSource {
  readonly type: 'por';
}

export interface DTAView extends FlatFileDataSource {
  readonly type: 'dta';
}

export type AnyFlatFileDataSource =
  | CSVView
  | ParquetView
  | XlsxSheetView
  | JSONView
  | SAS7BDATView
  | XPTView
  | SAVView
  | ZSAVView
  | PORView
  | DTAView;

export interface LocalDB extends SingleFileDataSourceBase {
  readonly type: 'attached-db';

  /**
   * Type of the database.
   */
  dbType: 'duckdb' | 'sqlite';

  /**
   * valid unique identifier used to attach db as
   */
  dbName: string;
}

/**
 * Remote database attached via URL or connection system
 * These databases are accessed over the network through various protocols
 */
export interface RemoteDB {
  readonly type: 'remote-db';

  /**
   * Unique identifier for the remote database
   */
  id: PersistentDataSourceId;

  /**
   * Type of remote connection (determines how to connect)
   */
  connectionType: RemoteConnectionType;

  /**
   * Legacy URL for direct connections (deprecated, use connectionId for new connections)
   * Only used for backward compatibility with existing url-based connections
   */
  legacyUrl?: string;

  /**
   * Connection ID for new-style database connections using the connections system
   * When present, this takes precedence over legacyUrl for reconnection
   */
  connectionId?: string;

  /**
   * Database name used in ATTACH statement
   */
  dbName: string;

  /**
   * Original database name before aliasing (for conflict resolution)
   * Only set if the database had to be aliased due to naming conflicts
   */
  originalDbName?: string;

  /**
   * Query engine type (DuckDB acts as client for all remote databases)
   */
  queryEngineType: 'duckdb';

  /**
   * Platforms that support this connection type
   */
  supportedPlatforms: EngineType[];

  /**
   * Whether this connection requires a proxy to work in WASM
   */
  requiresProxy?: boolean;

  /**
   * Connection state for handling network issues
   */
  connectionState: 'connected' | 'disconnected' | 'error' | 'connecting';

  /**
   * Error message if connection failed
   */
  connectionError?: string;

  /**
   * Timestamp of when this database was attached
   */
  attachedAt: number;

  /**
   * Optional comment/description
   */
  comment?: string;

  /**
<<<<<<< HEAD
   * Instance name for grouping (e.g., credential name for MotherDuck)
   * Used to distinguish between different instances of the same service
   * This is the display name and may change when the secret is renamed
   */
  instanceName?: string;

  /**
   * Stable instance identifier (e.g., secret UUID for MotherDuck databases)
   * Used for grouping and persistence, won't change even if secret is renamed
   */
  instanceId?: string;
=======
   * Whether to use CORS proxy when connecting to this remote database
   */
  useCorsProxy?: boolean;
>>>>>>> 942cf2fd
}

export type AnyDataSource = AnyFlatFileDataSource | LocalDB | RemoteDB;

/**
 * Determines which platforms support a given connection type
 */
export function getSupportedPlatforms(connectionType: RemoteConnectionType): EngineType[] {
  switch (connectionType) {
    case 'url':
    case 'motherduck':
    case 's3':
    case 'http':
      return ['duckdb-wasm', 'duckdb-tauri'];
    case 'postgres':
    case 'mysql':
      return ['duckdb-tauri']; // Browser cannot directly connect to databases
    default:
      return ['duckdb-tauri'];
  }
}

/**
 * Determines if a connection requires proxy support in WASM
 */
export function requiresProxy(connectionType: RemoteConnectionType): boolean {
  switch (connectionType) {
    case 'postgres':
    case 'mysql':
      return true; // Would need proxy to work in browser
    default:
      return false;
  }
}

/**
 * Migrates legacy RemoteDB with url field to new format
 */
export function migrateRemoteDB(legacyDb: any): RemoteDB {
  // Safety check - if it's already a properly structured RemoteDB with all required fields
  if (
    legacyDb &&
    legacyDb.connectionType &&
    legacyDb.supportedPlatforms &&
    (legacyDb.legacyUrl || legacyDb.connectionId)
  ) {
    return legacyDb as RemoteDB;
  }

  // If it has connectionType but missing supportedPlatforms, add them
  if (legacyDb && legacyDb.connectionType && !legacyDb.supportedPlatforms) {
    return {
      ...legacyDb,
      supportedPlatforms: getSupportedPlatforms(legacyDb.connectionType),
      requiresProxy: requiresProxy(legacyDb.connectionType),
      queryEngineType: legacyDb.queryEngineType || 'duckdb',
    };
  }

  // Handle backward compatibility for existing RemoteDB objects
  if (legacyDb && legacyDb.url && !legacyDb.connectionType) {
    const url = legacyDb.url as string;
    let connectionType: RemoteConnectionType = 'url';

    // Infer connection type from URL
    if (url.startsWith('md:')) {
      connectionType = 'motherduck';
    } else if (
      url.startsWith('s3://') ||
      url.startsWith('gs://') ||
      url.includes('amazonaws.com')
    ) {
      connectionType = 's3';
    } else if (url.startsWith('http://') || url.startsWith('https://')) {
      connectionType = 'http';
    }

    return {
      ...legacyDb,
      connectionType,
      legacyUrl: url,
      queryEngineType: 'duckdb',
      supportedPlatforms: getSupportedPlatforms(connectionType),
      requiresProxy: requiresProxy(connectionType),
      // Remove old fields for cleaner interface
      url: undefined,
      dbType: undefined,
    };
  }

  return legacyDb as RemoteDB;
}

/**
 * Creates a new RemoteDB instance for connection-based databases (Postgres/MySQL)
 */
export function createConnectionBasedRemoteDB(
  id: PersistentDataSourceId,
  connectionId: string,
  connectionType: 'postgres' | 'mysql',
  dbName: string,
  instanceName?: string,
  instanceId?: string,
  comment?: string,
): RemoteDB {
  return {
    type: 'remote-db',
    id,
    connectionType,
    connectionId,
    dbName,
    queryEngineType: 'duckdb',
    supportedPlatforms: getSupportedPlatforms(connectionType),
    requiresProxy: requiresProxy(connectionType),
    connectionState: 'connecting',
    attachedAt: Date.now(),
    comment,
    instanceName,
    instanceId,
  };
}

/**
 * Creates a new RemoteDB instance for URL-based databases (legacy)
 */
export function createUrlBasedRemoteDB(
  id: PersistentDataSourceId,
  url: string,
  dbName: string,
  comment?: string,
  instanceName?: string,
  instanceId?: string,
): RemoteDB {
  let connectionType: RemoteConnectionType = 'url';

  // Infer connection type from URL
  if (url.startsWith('md:')) {
    connectionType = 'motherduck';
  } else if (url.startsWith('s3://') || url.startsWith('gs://') || url.includes('amazonaws.com')) {
    connectionType = 's3';
  } else if (url.startsWith('http://') || url.startsWith('https://')) {
    connectionType = 'http';
  }

  return {
    type: 'remote-db',
    id,
    connectionType,
    legacyUrl: url,
    dbName,
    queryEngineType: 'duckdb',
    supportedPlatforms: getSupportedPlatforms(connectionType),
    requiresProxy: requiresProxy(connectionType),
    connectionState: 'connecting',
    attachedAt: Date.now(),
    comment,
    instanceName,
    instanceId,
  };
}

// Special constant for the system database
export const SYSTEM_DATABASE_ID = 'pondpilot-system-db' as PersistentDataSourceId;
export const SYSTEM_DATABASE_NAME = PERSISTENT_DB_NAME;

// Empty file source ID for system database
export const SYSTEM_DATABASE_FILE_SOURCE_ID = '' as LocalEntryId;<|MERGE_RESOLUTION|>--- conflicted
+++ resolved
@@ -213,7 +213,6 @@
   comment?: string;
 
   /**
-<<<<<<< HEAD
    * Instance name for grouping (e.g., credential name for MotherDuck)
    * Used to distinguish between different instances of the same service
    * This is the display name and may change when the secret is renamed
@@ -225,11 +224,11 @@
    * Used for grouping and persistence, won't change even if secret is renamed
    */
   instanceId?: string;
-=======
+
+  /**
    * Whether to use CORS proxy when connecting to this remote database
    */
   useCorsProxy?: boolean;
->>>>>>> 942cf2fd
 }
 
 export type AnyDataSource = AnyFlatFileDataSource | LocalDB | RemoteDB;
