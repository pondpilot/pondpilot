--- conflicted
+++ resolved
@@ -10,23 +10,14 @@
 export const APP_DB_NAME = 'app-data';
 export const DB_VERSION = 2;
 
-<<<<<<< HEAD
 // Stores - Using hyphenated names for IndexedDB (web) compatibility
 // Note: Tauri/SQLite backend uses underscore names (data_sources, etc.) with automatic mapping
 export const TAB_TABLE_NAME = LEGACY_TABLE_NAMES.TABS; // 'tab'
 export const SQL_SCRIPT_TABLE_NAME = LEGACY_TABLE_NAMES.SQL_SCRIPTS; // 'sql-script'
+export const COMPARISON_TABLE_NAME = LEGACY_TABLE_NAMES.COMPARISONS; // 'comparison'
 export const CONTENT_VIEW_TABLE_NAME = LEGACY_TABLE_NAMES.CONTENT_VIEW; // 'content-view'
 export const LOCAL_ENTRY_TABLE_NAME = LEGACY_TABLE_NAMES.LOCAL_ENTRIES; // 'local-entry'
 export const DATA_SOURCE_TABLE_NAME = LEGACY_TABLE_NAMES.DATA_SOURCES; // 'data-source'
-=======
-// Stores
-export const TAB_TABLE_NAME = 'tab';
-export const SQL_SCRIPT_TABLE_NAME = 'sql-script';
-export const COMPARISON_TABLE_NAME = 'comparison';
-export const CONTENT_VIEW_TABLE_NAME = 'content-view';
-export const LOCAL_ENTRY_TABLE_NAME = 'local-entry';
-export const DATA_SOURCE_TABLE_NAME = 'data-source';
->>>>>>> e75d9f08
 
 export const ALL_TABLE_NAMES = [
   COMPARISON_TABLE_NAME,
