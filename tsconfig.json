{
  "compilerOptions": {
    "baseUrl": "./src",
    "types": ["node", "@types/wicg-file-system-access"],
    "target": "ESNext",
    "useDefineForClassFields": true,
    "lib": ["DOM", "DOM.Iterable", "ESNext"],
    "allowJs": false,
    "skipLibCheck": true,
    "esModuleInterop": false,
    "allowSyntheticDefaultImports": true,
    "strict": true,
    "forceConsistentCasingInFileNames": true,
    "module": "ESNext",
    "moduleResolution": "Node",
    "resolveJsonModule": true,
    "isolatedModules": true,
    "noEmit": true,
    "jsx": "react-jsx",
    "paths": {
      "@pages/*": ["pages/*"],
      "@components/*": ["components/*"],
      "@utils/*": ["utils/*"],
      "@features/*": ["features/*"],
      "@store/*": ["store/*"],
      "@hooks/*": ["hooks/*"],
      "@theme/*": ["theme/*"],
      "@router/*": ["router/*"],
      "@consts/*": ["consts/*"],
      "@controllers/*": ["controllers/*"],
      "@models/*": ["models/*"],
      "@assets/*": ["assets/*"],
<<<<<<< HEAD
      "@engines/*": ["engines/*"]
=======
      "@services/*": ["services/*"]
>>>>>>> 942cf2fd
    }
  },
  "include": ["src", "tests", "playwright.config.ts"]
}<|MERGE_RESOLUTION|>--- conflicted
+++ resolved
@@ -30,11 +30,8 @@
       "@controllers/*": ["controllers/*"],
       "@models/*": ["models/*"],
       "@assets/*": ["assets/*"],
-<<<<<<< HEAD
+      "@services/*": ["services/*"],
       "@engines/*": ["engines/*"]
-=======
-      "@services/*": ["services/*"]
->>>>>>> 942cf2fd
     }
   },
   "include": ["src", "tests", "playwright.config.ts"]
